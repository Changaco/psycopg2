--- conflicted
+++ resolved
@@ -36,8 +36,8 @@
     connect_args = ()
     connect_kw_args = {'dsn': dsn}
 
-<<<<<<< HEAD
     lower_func = 'lower' # For stored procedure test
+
     def test_callproc(self):
         # Until DBAPI 2.0 compliance, callproc should return None or it's just
         # misleading. Therefore, we will skip the return value test for
@@ -61,9 +61,6 @@
                     )
         finally:
             con.close()
-=======
-    lower_func = 'lower'    # For stored procedure test
->>>>>>> 17698c48
 
     def test_setoutputsize(self):
         # psycopg2's setoutputsize() is a no-op
