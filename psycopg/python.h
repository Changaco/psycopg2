/* python.h - python version compatibility stuff
 *
 * Copyright (C) 2003-2010 Federico Di Gregorio <fog@debian.org>
 *
 * This file is part of psycopg.
 *
 * psycopg2 is free software: you can redistribute it and/or modify it
 * under the terms of the GNU Lesser General Public License as published
 * by the Free Software Foundation, either version 3 of the License, or
 * (at your option) any later version.
 *
 * In addition, as a special exception, the copyright holders give
 * permission to link this program with the OpenSSL library (or with
 * modified versions of OpenSSL that use the same license as OpenSSL),
 * and distribute linked combinations including the two.
 *
 * You must obey the GNU Lesser General Public License in all respects for
 * all of the code used other than OpenSSL.
 *
 * psycopg2 is distributed in the hope that it will be useful, but WITHOUT
 * ANY WARRANTY; without even the implied warranty of MERCHANTABILITY or
 * FITNESS FOR A PARTICULAR PURPOSE.  See the GNU Lesser General Public
 * License for more details.
 */

#ifndef PSYCOPG_PYTHON_H
#define PSYCOPG_PYTHON_H 1

#include <structmember.h>
#if PY_MAJOR_VERSION < 3
#include <stringobject.h>
#endif

<<<<<<< HEAD
#if PY_VERSION_HEX < 0x02040000
#  error "psycopg requires Python >= 2.4"
#endif

#if PY_VERSION_HEX < 0x02050000
/* Function missing in Py 2.4 */
#define PyErr_WarnEx(cat,msg,lvl) PyErr_Warn(cat,msg)
#endif

#if PY_VERSION_HEX < 0x02050000 && !defined(PY_SSIZE_T_MIN)
  typedef int Py_ssize_t;
  #define PY_SSIZE_T_MIN INT_MIN
  #define PY_SSIZE_T_MAX INT_MAX
  #define PY_FORMAT_SIZE_T ""
  #define PyInt_FromSsize_t(x) PyInt_FromLong((x))

  #define lenfunc inquiry
  #define ssizeargfunc intargfunc
  #define readbufferproc getreadbufferproc
  #define writebufferproc getwritebufferproc
  #define segcountproc getsegcountproc
  #define charbufferproc getcharbufferproc

  #define CONV_CODE_PY_SSIZE_T "i"
#else
  #define CONV_CODE_PY_SSIZE_T "n"
=======
#if PY_VERSION_HEX < 0x02050000
#  error "psycopg requires Python >= 2.5"
>>>>>>> b448f822
#endif

/* hash() return size changed around version 3.2a4 on 64bit platforms.  Before
 *   this, the return size was always a long, regardless of arch.  ~3.2
 *   introduced the Py_hash_t & Py_uhash_t typedefs with the resulting sizes
 *   based upon arch. */
#if PY_VERSION_HEX < 0x030200A4
typedef long Py_hash_t;
typedef unsigned long Py_uhash_t;
#endif

/* Macros defined in Python 2.6 */
#ifndef Py_REFCNT
#define Py_REFCNT(ob)           (((PyObject*)(ob))->ob_refcnt)
#define Py_TYPE(ob)             (((PyObject*)(ob))->ob_type)
#define Py_SIZE(ob)             (((PyVarObject*)(ob))->ob_size)
#define PyVarObject_HEAD_INIT(x,n) PyObject_HEAD_INIT(x) n,
#endif

/* FORMAT_CODE_PY_SSIZE_T is for Py_ssize_t: */
#define FORMAT_CODE_PY_SSIZE_T "%" PY_FORMAT_SIZE_T "d"

/* FORMAT_CODE_SIZE_T is for plain size_t, not for Py_ssize_t: */
#ifdef _MSC_VER
  /* For MSVC: */
  #define FORMAT_CODE_SIZE_T "%Iu"
#else
  /* C99 standard format code: */
  #define FORMAT_CODE_SIZE_T "%zu"
#endif

/* Abstract from text type. Only supported for ASCII and UTF-8 */
#if PY_MAJOR_VERSION < 3
#define Text_Type PyString_Type
#define Text_Check(s) PyString_Check(s)
#define Text_Format(f,a) PyString_Format(f,a)
#define Text_FromUTF8(s) PyString_FromString(s)
#define Text_FromUTF8AndSize(s,n) PyString_FromStringAndSize(s,n)
#else
#define Text_Type PyUnicode_Type
#define Text_Check(s) PyUnicode_Check(s)
#define Text_Format(f,a) PyUnicode_Format(f,a)
#define Text_FromUTF8(s) PyUnicode_FromString(s)
#define Text_FromUTF8AndSize(s,n) PyUnicode_FromStringAndSize(s,n)
#endif

#if PY_MAJOR_VERSION > 2
#define PyInt_Type             PyLong_Type
#define PyInt_Check            PyLong_Check
#define PyInt_AsLong           PyLong_AsLong
#define PyInt_FromLong         PyLong_FromLong
#define PyInt_FromSsize_t      PyLong_FromSsize_t
#define PyExc_StandardError    PyExc_Exception
#define PyString_FromFormat    PyUnicode_FromFormat
#define Py_TPFLAGS_HAVE_ITER   0L
#define Py_TPFLAGS_HAVE_RICHCOMPARE 0L
#define Py_TPFLAGS_HAVE_WEAKREFS 0L
#ifndef PyNumber_Int
#define PyNumber_Int           PyNumber_Long
#endif
#endif  /* PY_MAJOR_VERSION > 2 */

#if PY_MAJOR_VERSION < 3
#define Bytes_Type PyString_Type
#define Bytes_Check PyString_Check
#define Bytes_CheckExact PyString_CheckExact
#define Bytes_AS_STRING PyString_AS_STRING
#define Bytes_GET_SIZE PyString_GET_SIZE
#define Bytes_Size PyString_Size
#define Bytes_AsString PyString_AsString
#define Bytes_AsStringAndSize PyString_AsStringAndSize
#define Bytes_FromString PyString_FromString
#define Bytes_FromStringAndSize PyString_FromStringAndSize
#define Bytes_FromFormat PyString_FromFormat
#define Bytes_ConcatAndDel PyString_ConcatAndDel
#define _Bytes_Resize _PyString_Resize

#else

#define Bytes_Type PyBytes_Type
#define Bytes_Check PyBytes_Check
#define Bytes_CheckExact PyBytes_CheckExact
#define Bytes_AS_STRING PyBytes_AS_STRING
#define Bytes_GET_SIZE PyBytes_GET_SIZE
#define Bytes_Size PyBytes_Size
#define Bytes_AsString PyBytes_AsString
#define Bytes_AsStringAndSize PyBytes_AsStringAndSize
#define Bytes_FromString PyBytes_FromString
#define Bytes_FromStringAndSize PyBytes_FromStringAndSize
#define Bytes_FromFormat PyBytes_FromFormat
#define Bytes_ConcatAndDel PyBytes_ConcatAndDel
#define _Bytes_Resize _PyBytes_Resize

#endif

HIDDEN PyObject *Bytes_Format(PyObject *format, PyObject *args);

/* Mangle the module name into the name of the module init function */
#if PY_MAJOR_VERSION > 2
#define INIT_MODULE(m) PyInit_ ## m
#else
#define INIT_MODULE(m) init ## m
#endif

#endif /* !defined(PSYCOPG_PYTHON_H) */<|MERGE_RESOLUTION|>--- conflicted
+++ resolved
@@ -31,37 +31,8 @@
 #include <stringobject.h>
 #endif
 
-<<<<<<< HEAD
-#if PY_VERSION_HEX < 0x02040000
-#  error "psycopg requires Python >= 2.4"
-#endif
-
-#if PY_VERSION_HEX < 0x02050000
-/* Function missing in Py 2.4 */
-#define PyErr_WarnEx(cat,msg,lvl) PyErr_Warn(cat,msg)
-#endif
-
-#if PY_VERSION_HEX < 0x02050000 && !defined(PY_SSIZE_T_MIN)
-  typedef int Py_ssize_t;
-  #define PY_SSIZE_T_MIN INT_MIN
-  #define PY_SSIZE_T_MAX INT_MAX
-  #define PY_FORMAT_SIZE_T ""
-  #define PyInt_FromSsize_t(x) PyInt_FromLong((x))
-
-  #define lenfunc inquiry
-  #define ssizeargfunc intargfunc
-  #define readbufferproc getreadbufferproc
-  #define writebufferproc getwritebufferproc
-  #define segcountproc getsegcountproc
-  #define charbufferproc getcharbufferproc
-
-  #define CONV_CODE_PY_SSIZE_T "i"
-#else
-  #define CONV_CODE_PY_SSIZE_T "n"
-=======
 #if PY_VERSION_HEX < 0x02050000
 #  error "psycopg requires Python >= 2.5"
->>>>>>> b448f822
 #endif
 
 /* hash() return size changed around version 3.2a4 on 64bit platforms.  Before
