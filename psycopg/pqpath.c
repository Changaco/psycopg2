/* pqpath.c - single path into libpq
 *
 * Copyright (C) 2003-2010 Federico Di Gregorio <fog@debian.org>
 *
 * This file is part of psycopg.
 *
 * psycopg2 is free software: you can redistribute it and/or modify it
 * under the terms of the GNU Lesser General Public License as published
 * by the Free Software Foundation, either version 3 of the License, or
 * (at your option) any later version.
 *
 * In addition, as a special exception, the copyright holders give
 * permission to link this program with the OpenSSL library (or with
 * modified versions of OpenSSL that use the same license as OpenSSL),
 * and distribute linked combinations including the two.
 *
 * You must obey the GNU Lesser General Public License in all respects for
 * all of the code used other than OpenSSL.
 *
 * psycopg2 is distributed in the hope that it will be useful, but WITHOUT
 * ANY WARRANTY; without even the implied warranty of MERCHANTABILITY or
 * FITNESS FOR A PARTICULAR PURPOSE.  See the GNU Lesser General Public
 * License for more details.
 */

/* IMPORTANT NOTE: no function in this file do its own connection locking
   except for pg_execute and pq_fetch (that are somehow high-level). This means
   that all the othe functions should be called while holding a lock to the
   connection.
*/

#define PSYCOPG_MODULE
#include "psycopg/psycopg.h"

#include "psycopg/pqpath.h"
#include "psycopg/connection.h"
#include "psycopg/cursor.h"
#include "psycopg/green.h"
#include "psycopg/typecast.h"
#include "psycopg/pgtypes.h"
#include "psycopg/error.h"

#include <string.h>


extern HIDDEN PyObject *psyco_DescriptionType;


/* Strip off the severity from a Postgres error message. */
static const char *
strip_severity(const char *msg)
{
    if (!msg)
        return NULL;

    if (strlen(msg) > 8 && (!strncmp(msg, "ERROR:  ", 8) ||
                            !strncmp(msg, "FATAL:  ", 8) ||
                            !strncmp(msg, "PANIC:  ", 8)))
        return &msg[8];
    else
        return msg;
}

/* Returns the Python exception corresponding to an SQLSTATE error
   code.  A list of error codes can be found at:

   http://www.postgresql.org/docs/current/static/errcodes-appendix.html */
BORROWED static PyObject *
exception_from_sqlstate(const char *sqlstate)
{
    switch (sqlstate[0]) {
    case '0':
        switch (sqlstate[1]) {
        case 'A': /* Class 0A - Feature Not Supported */
            return NotSupportedError;
        }
        break;
    case '2':
        switch (sqlstate[1]) {
        case '0': /* Class 20 - Case Not Found */
        case '1': /* Class 21 - Cardinality Violation */
            return ProgrammingError;
        case '2': /* Class 22 - Data Exception */
            return DataError;
        case '3': /* Class 23 - Integrity Constraint Violation */
            return IntegrityError;
        case '4': /* Class 24 - Invalid Cursor State */
        case '5': /* Class 25 - Invalid Transaction State */
            return InternalError;
        case '6': /* Class 26 - Invalid SQL Statement Name */
        case '7': /* Class 27 - Triggered Data Change Violation */
        case '8': /* Class 28 - Invalid Authorization Specification */
            return OperationalError;
        case 'B': /* Class 2B - Dependent Privilege Descriptors Still Exist */
        case 'D': /* Class 2D - Invalid Transaction Termination */
        case 'F': /* Class 2F - SQL Routine Exception */
            return InternalError;
        }
        break;
    case '3':
        switch (sqlstate[1]) {
        case '4': /* Class 34 - Invalid Cursor Name */
            return OperationalError;
        case '8': /* Class 38 - External Routine Exception */
        case '9': /* Class 39 - External Routine Invocation Exception */
        case 'B': /* Class 3B - Savepoint Exception */
            return InternalError;
        case 'D': /* Class 3D - Invalid Catalog Name */
        case 'F': /* Class 3F - Invalid Schema Name */
            return ProgrammingError;
        }
        break;
    case '4':
        switch (sqlstate[1]) {
        case '0': /* Class 40 - Transaction Rollback */
#ifdef PSYCOPG_EXTENSIONS
            return TransactionRollbackError;
#else
            return OperationalError;
#endif
        case '2': /* Class 42 - Syntax Error or Access Rule Violation */
        case '4': /* Class 44 - WITH CHECK OPTION Violation */
            return ProgrammingError;
        }
        break;
    case '5':
        /* Class 53 - Insufficient Resources
           Class 54 - Program Limit Exceeded
           Class 55 - Object Not In Prerequisite State
           Class 57 - Operator Intervention
           Class 58 - System Error (errors external to PostgreSQL itself) */
#ifdef PSYCOPG_EXTENSIONS
        if (!strcmp(sqlstate, "57014"))
            return QueryCanceledError;
        else
#endif
            return OperationalError;
    case 'F': /* Class F0 - Configuration File Error */
        return InternalError;
    case 'H': /* Class HV - Foreign Data Wrapper Error (SQL/MED) */
        return OperationalError;
    case 'P': /* Class P0 - PL/pgSQL Error */
        return InternalError;
    case 'X': /* Class XX - Internal Error */
        return InternalError;
    }
    /* return DatabaseError as a fallback */
    return DatabaseError;
}

/* pq_raise - raise a python exception of the right kind

   This function should be called while holding the GIL.

   The function passes the ownership of the pgres to the returned exception,
   wherer the pgres was the explicit argument or taken from the cursor.
   So, after calling it curs->pgres will be set to null */

RAISES static void
pq_raise(connectionObject *conn, cursorObject *curs, PGresult **pgres)
{
    PyObject *exc = NULL;
    const char *err = NULL;
    const char *err2 = NULL;
    const char *code = NULL;
    PyObject *pyerr = NULL;

    if (conn == NULL) {
        PyErr_SetString(DatabaseError,
            "psycopg went psycotic and raised a null error");
        return;
    }

    /* if the connection has somehow beed broken, we mark the connection
       object as closed but requiring cleanup */
    if (conn->pgconn != NULL && PQstatus(conn->pgconn) == CONNECTION_BAD)
        conn->closed = 2;

    if (pgres == NULL && curs != NULL)
        pgres = &curs->pgres;

    if (pgres && *pgres) {
        err = PQresultErrorMessage(*pgres);
        if (err != NULL) {
            Dprintf("pq_raise: PQresultErrorMessage: err=%s", err);
            code = PQresultErrorField(*pgres, PG_DIAG_SQLSTATE);
        }
    }
    if (err == NULL) {
        err = PQerrorMessage(conn->pgconn);
        Dprintf("pq_raise: PQerrorMessage: err=%s", err);
    }

    /* if the is no error message we probably called pq_raise without reason:
       we need to set an exception anyway because the caller will probably
       raise and a meaningful message is better than an empty one.
       Note: it can happen without it being our error: see ticket #82 */
    if (err == NULL || err[0] == '\0') {
        PyErr_SetString(DatabaseError,
            "error with no message from the libpq");
        return;
    }

    /* Analyze the message and try to deduce the right exception kind
       (only if we got the SQLSTATE from the pgres, obviously) */
    if (code != NULL) {
        exc = exception_from_sqlstate(code);
    }
    else {
        /* Fallback if there is no exception code (reported happening e.g.
         * when the connection is closed). */
        exc = DatabaseError;
    }

    /* try to remove the initial "ERROR: " part from the postgresql error */
    err2 = strip_severity(err);
    Dprintf("pq_raise: err2=%s", err2);

    pyerr = psyco_set_error(exc, curs, err2);

    if (pyerr && PyObject_TypeCheck(pyerr, &errorType)) {
        errorObject *perr = (errorObject *)pyerr;

        PyMem_Free(perr->codec);
        psycopg_strdup(&perr->codec, conn->codec, 0);

        Py_CLEAR(perr->pgerror);
        perr->pgerror = error_text_from_chars(perr, err);

        Py_CLEAR(perr->pgcode);
        perr->pgcode = error_text_from_chars(perr, code);

        CLEARPGRES(perr->pgres);
        if (pgres && *pgres) {
            perr->pgres = *pgres;
            *pgres = NULL;
        }
    }
}

/* pq_set_critical, pq_resolve_critical - manage critical errors

   this function is invoked when a PQexec() call returns NULL, meaning a
   critical condition like out of memory or lost connection. it save the error
   message and mark the connection as 'wanting cleanup'.

   both functions do not call any Py_*_ALLOW_THREADS macros.
   pq_resolve_critical should be called while holding the GIL. */

void
pq_set_critical(connectionObject *conn, const char *msg)
{
    if (msg == NULL)
        msg = PQerrorMessage(conn->pgconn);
    if (conn->critical) free(conn->critical);
    Dprintf("pq_set_critical: setting %s", msg);
    if (msg && msg[0] != '\0') conn->critical = strdup(msg);
    else conn->critical = NULL;
}

static void
pq_clear_critical(connectionObject *conn)
{
    /* sometimes we know that the notice analizer set a critical that
       was not really as such (like when raising an error for a delayed
       contraint violation. it would be better to analyze the notice
       or avoid the set-error-on-notice stuff at all but given that we
       can't, some functions at least clear the critical status after
       operations they know would result in a wrong critical to be set */
    Dprintf("pq_clear_critical: clearing %s", conn->critical);
    if (conn->critical) {
        free(conn->critical);
        conn->critical = NULL;
    }
}

/* return -1 if the exception is set (i.e. if conn->critical is set),
 * else 0 */
RAISES_NEG static int
pq_resolve_critical(connectionObject *conn, int close)
{
    Dprintf("pq_resolve_critical: resolving %s", conn->critical);

    if (conn->critical) {
        char *msg = &(conn->critical[6]);
        Dprintf("pq_resolve_critical: error = %s", msg);
        /* we can't use pq_raise because the error has already been cleared
           from the connection, so we just raise an OperationalError with the
           critical message */
        PyErr_SetString(OperationalError, msg);

        /* we don't want to destroy this connection but just close it */
        if (close == 1) conn_close(conn);

        /* remember to clear the critical! */
        pq_clear_critical(conn);

        return -1;
    }
    return 0;
}

/* pq_clear_async - clear the effects of a previous async query

   note that this function does block because it needs to wait for the full
   result sets of the previous query to clear them.

   this function does not call any Py_*_ALLOW_THREADS macros */

void
pq_clear_async(connectionObject *conn)
{
    PGresult *pgres;

    /* this will get all pending results (if the submitted query consisted of
       many parts, i.e. "select 1; select 2", there will be many) and also
       finalize asynchronous processing so the connection will be ready to
       accept another query */

    while ((pgres = PQgetResult(conn->pgconn)) != NULL) {
        Dprintf("pq_clear_async: clearing PGresult at %p", pgres);
        CLEARPGRES(pgres);
    }
    Py_CLEAR(conn->async_cursor);
}


/* pq_set_non_blocking - set the nonblocking status on a connection.

   Accepted arg values are 1 (nonblocking) and 0 (blocking).

   Return 0 if everything ok, else < 0 and set an exception.
 */
RAISES_NEG int
pq_set_non_blocking(connectionObject *conn, int arg)
{
    int ret = PQsetnonblocking(conn->pgconn, arg);
    if (0 != ret) {
        Dprintf("PQsetnonblocking(%d) FAILED", arg);
        PyErr_SetString(OperationalError, "PQsetnonblocking() failed");
        ret = -1;
    }
    return ret;
}


/* pg_execute_command_locked - execute a no-result query on a locked connection.

   This function should only be called on a locked connection without
   holding the global interpreter lock.

   On error, -1 is returned, and the pgres argument will hold the
   relevant result structure.

   The tstate parameter should be the pointer of the _save variable created by
   Py_BEGIN_ALLOW_THREADS: this enables the function to acquire and release
   again the GIL if needed, i.e. if a Python wait callback must be invoked.
 */
int
pq_execute_command_locked(connectionObject *conn, const char *query,
                          PGresult **pgres, char **error,
                          PyThreadState **tstate)
{
    int pgstatus, retvalue = -1;

    Dprintf("pq_execute_command_locked: pgconn = %p, query = %s",
            conn->pgconn, query);
    *error = NULL;

    if (!psyco_green()) {
        *pgres = PQexec(conn->pgconn, query);
    } else {
        PyEval_RestoreThread(*tstate);
        *pgres = psyco_exec_green(conn, query);
        *tstate = PyEval_SaveThread();
    }
    if (*pgres == NULL) {
        Dprintf("pq_execute_command_locked: PQexec returned NULL");
        PyEval_RestoreThread(*tstate);
        if (!PyErr_Occurred()) {
            const char *msg;
            msg = PQerrorMessage(conn->pgconn);
            if (msg && *msg) { *error = strdup(msg); }
        }
        *tstate = PyEval_SaveThread();
        goto cleanup;
    }

    pgstatus = PQresultStatus(*pgres);
    if (pgstatus != PGRES_COMMAND_OK ) {
        Dprintf("pq_execute_command_locked: result was not COMMAND_OK (%d)",
                pgstatus);
        goto cleanup;
    }

    retvalue = 0;
    CLEARPGRES(*pgres);

cleanup:
    return retvalue;
}

/* pq_complete_error: handle an error from pq_execute_command_locked()

   If pq_execute_command_locked() returns -1, this function should be
   called to convert the result to a Python exception.

   This function should be called while holding the global interpreter
   lock.
 */
RAISES void
pq_complete_error(connectionObject *conn, PGresult **pgres, char **error)
{
    Dprintf("pq_complete_error: pgconn = %p, pgres = %p, error = %s",
            conn->pgconn, *pgres, *error ? *error : "(null)");
    if (*pgres != NULL) {
        pq_raise(conn, NULL, pgres);
        /* now *pgres is null */
    }
    else if (*error != NULL) {
        PyErr_SetString(OperationalError, *error);
    } else {
        PyErr_SetString(OperationalError, "unknown error");
    }

    if (*error) {
        free(*error);
        *error = NULL;
    }
}


/* pq_begin_locked - begin a transaction, if necessary

   This function should only be called on a locked connection without
   holding the global interpreter lock.

   On error, -1 is returned, and the pgres argument will hold the
   relevant result structure.
 */
int
pq_begin_locked(connectionObject *conn, PGresult **pgres, char **error,
                PyThreadState **tstate)
{
    int result;

    Dprintf("pq_begin_locked: pgconn = %p, autocommit = %d, status = %d",
            conn->pgconn, conn->autocommit, conn->status);

    if (conn->autocommit || conn->status != CONN_STATUS_READY) {
        Dprintf("pq_begin_locked: transaction in progress");
        return 0;
    }

    result = pq_execute_command_locked(conn, "BEGIN", pgres, error, tstate);
    if (result == 0)
        conn->status = CONN_STATUS_BEGIN;

    return result;
}

/* pq_commit - send an END, if necessary

   This function should be called while holding the global interpreter
   lock.
*/

int
pq_commit(connectionObject *conn)
{
    int retvalue = -1;
    PGresult *pgres = NULL;
    char *error = NULL;

    Py_BEGIN_ALLOW_THREADS;
    pthread_mutex_lock(&conn->lock);

    Dprintf("pq_commit: pgconn = %p, autocommit = %d, status = %d",
            conn->pgconn, conn->autocommit, conn->status);

    if (conn->autocommit || conn->status != CONN_STATUS_BEGIN) {
        Dprintf("pq_commit: no transaction to commit");
        retvalue = 0;
    }
    else {
        conn->mark += 1;
        retvalue = pq_execute_command_locked(conn, "COMMIT", &pgres, &error, &_save);
    }

    Py_BLOCK_THREADS;
    conn_notice_process(conn);
    Py_UNBLOCK_THREADS;

    /* Even if an error occurred, the connection will be rolled back,
       so we unconditionally set the connection status here. */
    conn->status = CONN_STATUS_READY;

    pthread_mutex_unlock(&conn->lock);
    Py_END_ALLOW_THREADS;

    if (retvalue < 0)
        pq_complete_error(conn, &pgres, &error);

    return retvalue;
}

RAISES_NEG int
pq_abort_locked(connectionObject *conn, PGresult **pgres, char **error,
                PyThreadState **tstate)
{
    int retvalue = -1;

    Dprintf("pq_abort_locked: pgconn = %p, autocommit = %d, status = %d",
            conn->pgconn, conn->autocommit, conn->status);

    if (conn->autocommit || conn->status != CONN_STATUS_BEGIN) {
        Dprintf("pq_abort_locked: no transaction to abort");
        return 0;
    }

    conn->mark += 1;
    retvalue = pq_execute_command_locked(conn, "ROLLBACK", pgres, error, tstate);
    if (retvalue == 0)
        conn->status = CONN_STATUS_READY;

    return retvalue;
}

/* pq_abort - send an ABORT, if necessary

   This function should be called while holding the global interpreter
   lock. */

RAISES_NEG int
pq_abort(connectionObject *conn)
{
    int retvalue = -1;
    PGresult *pgres = NULL;
    char *error = NULL;

    Dprintf("pq_abort: pgconn = %p, autocommit = %d, status = %d",
            conn->pgconn, conn->autocommit, conn->status);

    Py_BEGIN_ALLOW_THREADS;
    pthread_mutex_lock(&conn->lock);

    retvalue = pq_abort_locked(conn, &pgres, &error, &_save);

    Py_BLOCK_THREADS;
    conn_notice_process(conn);
    Py_UNBLOCK_THREADS;

    pthread_mutex_unlock(&conn->lock);
    Py_END_ALLOW_THREADS;

    if (retvalue < 0)
        pq_complete_error(conn, &pgres, &error);

    return retvalue;
}

/* pq_reset - reset the connection

   This function should be called while holding the global interpreter
   lock.

   The _locked version of this function should be called on a locked
   connection without holding the global interpreter lock.
*/

RAISES_NEG int
pq_reset_locked(connectionObject *conn, PGresult **pgres, char **error,
                PyThreadState **tstate)
{
    int retvalue = -1;

    Dprintf("pq_reset_locked: pgconn = %p, autocommit = %d, status = %d",
            conn->pgconn, conn->autocommit, conn->status);

    conn->mark += 1;

    if (!conn->autocommit && conn->status == CONN_STATUS_BEGIN) {
        retvalue = pq_execute_command_locked(conn, "ABORT", pgres, error, tstate);
        if (retvalue != 0) return retvalue;
    }

    if (conn->server_version >= 80300) {
        retvalue = pq_execute_command_locked(conn, "DISCARD ALL", pgres, error, tstate);
        if (retvalue != 0) return retvalue;
    }
    else {
        retvalue = pq_execute_command_locked(conn, "RESET ALL", pgres, error, tstate);
        if (retvalue != 0) return retvalue;

        retvalue = pq_execute_command_locked(conn,
            "SET SESSION AUTHORIZATION DEFAULT", pgres, error, tstate);
        if (retvalue != 0) return retvalue;
    }

    /* should set the tpc xid to null: postponed until we get the GIL again */
    conn->status = CONN_STATUS_READY;

    return retvalue;
}

int
pq_reset(connectionObject *conn)
{
    int retvalue = -1;
    PGresult *pgres = NULL;
    char *error = NULL;

    Dprintf("pq_reset: pgconn = %p, autocommit = %d, status = %d",
            conn->pgconn, conn->autocommit, conn->status);

    Py_BEGIN_ALLOW_THREADS;
    pthread_mutex_lock(&conn->lock);

    retvalue = pq_reset_locked(conn, &pgres, &error, &_save);

    Py_BLOCK_THREADS;
    conn_notice_process(conn);
    Py_UNBLOCK_THREADS;

    pthread_mutex_unlock(&conn->lock);
    Py_END_ALLOW_THREADS;

    if (retvalue < 0) {
        pq_complete_error(conn, &pgres, &error);
    }
    else {
        Py_CLEAR(conn->tpc_xid);
    }
    return retvalue;
}


/* Get a session parameter.
 *
 * The function should be called on a locked connection without
 * holding the GIL.
 *
 * The result is a new string allocated with malloc.
 */

char *
pq_get_guc_locked(
    connectionObject *conn, const char *param,
    PGresult **pgres, char **error, PyThreadState **tstate)
{
    char query[256];
    int size;
    char *rv = NULL;

    Dprintf("pq_get_guc_locked: reading %s", param);

    size = PyOS_snprintf(query, sizeof(query), "SHOW %s", param);
    if (size >= sizeof(query)) {
        *error = strdup("SHOW: query too large");
        goto cleanup;
    }

    Dprintf("pq_get_guc_locked: pgconn = %p, query = %s", conn->pgconn, query);

    *error = NULL;
    if (!psyco_green()) {
        *pgres = PQexec(conn->pgconn, query);
    } else {
        PyEval_RestoreThread(*tstate);
        *pgres = psyco_exec_green(conn, query);
        *tstate = PyEval_SaveThread();
    }

    if (*pgres == NULL) {
        Dprintf("pq_get_guc_locked: PQexec returned NULL");
        PyEval_RestoreThread(*tstate);
        if (!PyErr_Occurred()) {
            const char *msg;
            msg = PQerrorMessage(conn->pgconn);
            if (msg && *msg) { *error = strdup(msg); }
        }
        *tstate = PyEval_SaveThread();
        goto cleanup;
    }
    if (PQresultStatus(*pgres) != PGRES_TUPLES_OK) {
        Dprintf("pq_get_guc_locked: result was not TUPLES_OK (%d)",
                PQresultStatus(*pgres));
        goto cleanup;
    }

    rv = strdup(PQgetvalue(*pgres, 0, 0));
    CLEARPGRES(*pgres);

cleanup:
    return rv;
}

/* Set a session parameter.
 *
 * The function should be called on a locked connection without
 * holding the GIL
 */

int
pq_set_guc_locked(
    connectionObject *conn, const char *param, const char *value,
    PGresult **pgres, char **error, PyThreadState **tstate)
{
    char query[256];
    int size;
    int rv = -1;

    Dprintf("pq_set_guc_locked: setting %s to %s", param, value);

    if (0 == strcmp(value, "default")) {
        size = PyOS_snprintf(query, sizeof(query),
            "SET %s TO DEFAULT", param);
    }
    else {
        size = PyOS_snprintf(query, sizeof(query),
            "SET %s TO '%s'", param, value);
    }
    if (size >= sizeof(query)) {
        *error = strdup("SET: query too large");
    }

    rv = pq_execute_command_locked(conn, query, pgres, error, tstate);

    return rv;
}

/* Call one of the PostgreSQL tpc-related commands.
 *
 * This function should only be called on a locked connection without
 * holding the global interpreter lock. */

int
pq_tpc_command_locked(connectionObject *conn, const char *cmd, const char *tid,
                  PGresult **pgres, char **error, PyThreadState **tstate)
{
    int rv = -1;
    char *etid = NULL, *buf = NULL;
    Py_ssize_t buflen;

    Dprintf("_pq_tpc_command: pgconn = %p, command = %s",
            conn->pgconn, cmd);

    conn->mark += 1;

    PyEval_RestoreThread(*tstate);

    /* convert the xid into the postgres transaction_id and quote it. */
    if (!(etid = psycopg_escape_string(conn, tid, 0, NULL, NULL)))
    { goto exit; }

    /* prepare the command to the server */
    buflen = 2 + strlen(cmd) + strlen(etid); /* add space, zero */
    if (!(buf = PyMem_Malloc(buflen))) {
        PyErr_NoMemory();
        goto exit;
    }
    if (0 > PyOS_snprintf(buf, buflen, "%s %s", cmd, etid)) { goto exit; }

    /* run the command and let it handle the error cases */
    *tstate = PyEval_SaveThread();
    rv = pq_execute_command_locked(conn, buf, pgres, error, tstate);
    PyEval_RestoreThread(*tstate);

exit:
    PyMem_Free(buf);
    PyMem_Free(etid);

    *tstate = PyEval_SaveThread();
    return rv;
}


/* pq_is_busy - consume input and return connection status

   a status of 1 means that a call to pq_fetch will block, while a status of 0
   means that there is data available to be collected. -1 means an error, the
   exception will be set accordingly.

   this fucntion locks the connection object
   this function call Py_*_ALLOW_THREADS macros */

int
pq_is_busy(connectionObject *conn)
{
    int res;
    Dprintf("pq_is_busy: consuming input");

    Py_BEGIN_ALLOW_THREADS;
    pthread_mutex_lock(&(conn->lock));

    if (PQconsumeInput(conn->pgconn) == 0) {
        Dprintf("pq_is_busy: PQconsumeInput() failed");
        pthread_mutex_unlock(&(conn->lock));
        Py_BLOCK_THREADS;
        PyErr_SetString(OperationalError, PQerrorMessage(conn->pgconn));
        return -1;
    }

    res = PQisBusy(conn->pgconn);

    Py_BLOCK_THREADS;
    conn_notifies_process(conn);
    conn_notice_process(conn);
    Py_UNBLOCK_THREADS;

    pthread_mutex_unlock(&(conn->lock));
    Py_END_ALLOW_THREADS;

    return res;
}

/* pq_is_busy_locked - equivalent to pq_is_busy but we already have the lock
 *
 * The function should be called with the lock and holding the GIL.
 */

int
pq_is_busy_locked(connectionObject *conn)
{
    Dprintf("pq_is_busy_locked: consuming input");

    if (PQconsumeInput(conn->pgconn) == 0) {
        Dprintf("pq_is_busy_locked: PQconsumeInput() failed");
        PyErr_SetString(OperationalError, PQerrorMessage(conn->pgconn));
        return -1;
    }

    /* notices and notifies will be processed at the end of the loop we are in
     * (async reading) by pq_fetch. */

    return PQisBusy(conn->pgconn);
}

/* pq_flush - flush output and return connection status

   a status of 1 means that a some data is still pending to be flushed, while a
   status of 0 means that there is no data waiting to be sent. -1 means an
   error and an exception will be set accordingly.

   this function locks the connection object
   this function call Py_*_ALLOW_THREADS macros */

int
pq_flush(connectionObject *conn)
{
    int res;

    Dprintf("pq_flush: flushing output");

    Py_BEGIN_ALLOW_THREADS;
    pthread_mutex_lock(&(conn->lock));
    res = PQflush(conn->pgconn);
    pthread_mutex_unlock(&(conn->lock));
    Py_END_ALLOW_THREADS;

    return res;
}

/* pq_execute - execute a query, possibly asynchronously
 *
 * With no_result an eventual query result is discarded.
 * Currently only used to implement cursor.executemany().
 *
 * This function locks the connection object
 * This function call Py_*_ALLOW_THREADS macros
*/

RAISES_NEG int
pq_execute(cursorObject *curs, const char *query, int async, int no_result)
{
    PGresult *pgres = NULL;
    char *error = NULL;
    int async_status = ASYNC_WRITE;

    /* if the status of the connection is critical raise an exception and
       definitely close the connection */
    if (curs->conn->critical) {
        return pq_resolve_critical(curs->conn, 1);
    }

    /* check status of connection, raise error if not OK */
    if (PQstatus(curs->conn->pgconn) != CONNECTION_OK) {
        Dprintf("pq_execute: connection NOT OK");
        PyErr_SetString(OperationalError, PQerrorMessage(curs->conn->pgconn));
        return -1;
    }
    Dprintf("curs_execute: pg connection at %p OK", curs->conn->pgconn);

    Py_BEGIN_ALLOW_THREADS;
    pthread_mutex_lock(&(curs->conn->lock));

    if (pq_begin_locked(curs->conn, &pgres, &error, &_save) < 0) {
        pthread_mutex_unlock(&(curs->conn->lock));
        Py_BLOCK_THREADS;
        pq_complete_error(curs->conn, &pgres, &error);
        return -1;
    }

    if (async == 0) {
        CLEARPGRES(curs->pgres);
        Dprintf("pq_execute: executing SYNC query: pgconn = %p", curs->conn->pgconn);
        Dprintf("    %-.200s", query);
        if (!psyco_green()) {
            curs->pgres = PQexec(curs->conn->pgconn, query);
        }
        else {
            Py_BLOCK_THREADS;
            curs->pgres = psyco_exec_green(curs->conn, query);
            Py_UNBLOCK_THREADS;
        }

        /* dont let pgres = NULL go to pq_fetch() */
        if (curs->pgres == NULL) {
            pthread_mutex_unlock(&(curs->conn->lock));
            Py_BLOCK_THREADS;
            if (!PyErr_Occurred()) {
                PyErr_SetString(OperationalError,
                                PQerrorMessage(curs->conn->pgconn));
            }
            return -1;
        }

        /* Process notifies here instead of when fetching the tuple as we are
         * into the same critical section that received the data. Without this
         * care, reading notifies may disrupt other thread communications.
         * (as in ticket #55). */
        Py_BLOCK_THREADS;
        conn_notifies_process(curs->conn);
        conn_notice_process(curs->conn);
        Py_UNBLOCK_THREADS;
    }

    else if (async == 1) {
        int ret;

        Dprintf("pq_execute: executing ASYNC query: pgconn = %p", curs->conn->pgconn);
        Dprintf("    %-.200s", query);

        CLEARPGRES(curs->pgres);
        if (PQsendQuery(curs->conn->pgconn, query) == 0) {
            pthread_mutex_unlock(&(curs->conn->lock));
            Py_BLOCK_THREADS;
            PyErr_SetString(OperationalError,
                            PQerrorMessage(curs->conn->pgconn));
            return -1;
        }
        Dprintf("pq_execute: async query sent to backend");

        ret = PQflush(curs->conn->pgconn);
        if (ret == 0) {
            /* the query got fully sent to the server */
            Dprintf("pq_execute: query got flushed immediately");
            /* the async status will be ASYNC_READ */
            async_status = ASYNC_READ;
        }
        else if (ret == 1) {
            /* not all of the query got sent to the server */
            async_status = ASYNC_WRITE;
        }
        else {
            /* there was an error */
            return -1;
        }
    }

    pthread_mutex_unlock(&(curs->conn->lock));
    Py_END_ALLOW_THREADS;

    /* if the execute was sync, we call pq_fetch() immediately,
       to respect the old DBAPI-2.0 compatible behaviour */
    if (async == 0) {
        Dprintf("pq_execute: entering syncronous DBAPI compatibility mode");
        if (pq_fetch(curs, no_result) < 0) return -1;
    }
    else {
        PyObject *tmp;
        curs->conn->async_status = async_status;
        curs->conn->async_cursor = tmp = PyWeakref_NewRef((PyObject *)curs, NULL);
        if (!tmp) {
            /* weakref creation failed */
            return -1;
        }
    }

    return 1-async;
}

/* send an async query to the backend.
 *
 * Return 1 if command succeeded, else 0.
 *
 * The function should be called helding the connection lock and the GIL.
 */
int
pq_send_query(connectionObject *conn, const char *query)
{
    int rv;

    Dprintf("pq_send_query: sending ASYNC query:");
    Dprintf("    %-.200s", query);

    if (0 == (rv = PQsendQuery(conn->pgconn, query))) {
        Dprintf("pq_send_query: error: %s", PQerrorMessage(conn->pgconn));
    }

    return rv;
}

/* Return the last result available on the connection.
 *
 * The function will block only if a command is active and the
 * necessary response data has not yet been read by PQconsumeInput.
 *
 * The result should be disposed using PQclear()
 */
PGresult *
pq_get_last_result(connectionObject *conn)
{
    PGresult *result = NULL, *res;

    /* Read until PQgetResult gives a NULL */
    while (NULL != (res = PQgetResult(conn->pgconn))) {
        if (result) {
            /* TODO too bad: we are discarding results from all the queries
             * except the last. We could have populated `nextset()` with it
             * but it would be an incompatible change (apps currently issue
             * groups of queries expecting to receive the last result: they
             * would start receiving the first instead). */
            PQclear(result);
        }
        result = res;
    }

    return result;
}

/* pq_fetch - fetch data after a query

   this fucntion locks the connection object
   this function call Py_*_ALLOW_THREADS macros

   return value:
     -1 - some error occurred while calling libpq
      0 - no result from the backend but no libpq errors
      1 - result from backend (possibly data is ready)
*/

RAISES_NEG static int
_pq_fetch_tuples(cursorObject *curs)
{
    int i, *dsize = NULL;
    int pgnfields;
    int pgbintuples;
    int rv = -1;
    PyObject *description = NULL;
    PyObject *casts = NULL;

    Py_BEGIN_ALLOW_THREADS;
    pthread_mutex_lock(&(curs->conn->lock));
    Py_END_ALLOW_THREADS;

    pgnfields = PQnfields(curs->pgres);
    pgbintuples = PQbinaryTuples(curs->pgres);

    curs->notuples = 0;

    /* create the tuple for description and typecasting */
    Py_CLEAR(curs->description);
    Py_CLEAR(curs->casts);
    if (!(description = PyTuple_New(pgnfields))) { goto exit; }
    if (!(casts = PyTuple_New(pgnfields))) { goto exit; }
    curs->columns = pgnfields;

    /* calculate the display size for each column (cpu intensive, can be
       switched off at configuration time) */
#ifdef PSYCOPG_DISPLAY_SIZE
    if (!(dsize = PyMem_New(int, pgnfields))) {
        PyErr_NoMemory();
        goto exit;
    }
    Py_BEGIN_ALLOW_THREADS;
    if (dsize != NULL) {
        int j, len;
        for (i=0; i < pgnfields; i++) {
            dsize[i] = -1;
        }
        for (j = 0; j < curs->rowcount; j++) {
            for (i = 0; i < pgnfields; i++) {
                len = PQgetlength(curs->pgres, j, i);
                if (len > dsize[i]) dsize[i] = len;
            }
        }
    }
    Py_END_ALLOW_THREADS;
#endif

    /* calculate various parameters and typecasters */
    for (i = 0; i < pgnfields; i++) {
        Oid ftype = PQftype(curs->pgres, i);
        int fsize = PQfsize(curs->pgres, i);
        int fmod =  PQfmod(curs->pgres, i);

        PyObject *dtitem = NULL;
        PyObject *type = NULL;
        PyObject *cast = NULL;

        if (!(dtitem = PyTuple_New(7))) { goto exit; }

        /* fill the right cast function by accessing three different dictionaries:
           - the per-cursor dictionary, if available (can be NULL or None)
           - the per-connection dictionary (always exists but can be null)
           - the global dictionary (at module level)
           if we get no defined cast use the default one */

        if (!(type = PyInt_FromLong(ftype))) {
            goto err_for;
        }
        Dprintf("_pq_fetch_tuples: looking for cast %d:", ftype);
        cast = curs_get_cast(curs, type);

        /* else if we got binary tuples and if we got a field that
           is binary use the default cast
           FIXME: what the hell am I trying to do here? This just can't work..
        */
        if (pgbintuples && cast == psyco_default_binary_cast) {
            Dprintf("_pq_fetch_tuples: Binary cursor and "
                    "binary field: %i using default cast",
                    PQftype(curs->pgres,i));
            cast = psyco_default_cast;
        }

        Dprintf("_pq_fetch_tuples: using cast at %p (%s) for type %d",
                cast, Bytes_AS_STRING(((typecastObject*)cast)->name),
                PQftype(curs->pgres,i));
        Py_INCREF(cast);
        PyTuple_SET_ITEM(casts, i, cast);

        /* 1/ fill the other fields */
        {
            PyObject *tmp;
            if (!(tmp = conn_text_from_chars(
                    curs->conn, PQfname(curs->pgres, i)))) {
                goto err_for;
            }
            PyTuple_SET_ITEM(dtitem, 0, tmp);
        }
        PyTuple_SET_ITEM(dtitem, 1, type);
        type = NULL;

        /* 2/ display size is the maximum size of this field result tuples. */
        if (dsize && dsize[i] >= 0) {
            PyObject *tmp;
            if (!(tmp = PyInt_FromLong(dsize[i]))) { goto err_for; }
            PyTuple_SET_ITEM(dtitem, 2, tmp);
        }
        else {
            Py_INCREF(Py_None);
            PyTuple_SET_ITEM(dtitem, 2, Py_None);
        }

        /* 3/ size on the backend */
        if (fmod > 0) fmod = fmod - sizeof(int);
        if (fsize == -1) {
            if (ftype == NUMERICOID) {
                PyObject *tmp;
                if (!(tmp = PyInt_FromLong((fmod >> 16)))) { goto err_for; }
                PyTuple_SET_ITEM(dtitem, 3, tmp);
            }
            else { /* If variable length record, return maximum size */
                PyObject *tmp;
                if (!(tmp = PyInt_FromLong(fmod))) { goto err_for; }
                PyTuple_SET_ITEM(dtitem, 3, tmp);
            }
        }
        else {
            PyObject *tmp;
            if (!(tmp = PyInt_FromLong(fsize))) { goto err_for; }
            PyTuple_SET_ITEM(dtitem, 3, tmp);
        }

        /* 4,5/ scale and precision */
        if (ftype == NUMERICOID) {
            PyObject *tmp;

            if (!(tmp = PyInt_FromLong((fmod >> 16) & 0xFFFF))) {
                goto err_for;
            }
            PyTuple_SET_ITEM(dtitem, 4, tmp);

            if (!(tmp = PyInt_FromLong(fmod & 0xFFFF))) {
                PyTuple_SET_ITEM(dtitem, 5, tmp);
            }
            PyTuple_SET_ITEM(dtitem, 5, tmp);
        }
        else {
            Py_INCREF(Py_None);
            PyTuple_SET_ITEM(dtitem, 4, Py_None);
            Py_INCREF(Py_None);
            PyTuple_SET_ITEM(dtitem, 5, Py_None);
        }

        /* 6/ FIXME: null_ok??? */
        Py_INCREF(Py_None);
        PyTuple_SET_ITEM(dtitem, 6, Py_None);

        /* Convert into a namedtuple if available */
        if (Py_None != psyco_DescriptionType) {
            PyObject *tmp = dtitem;
            dtitem = PyObject_CallObject(psyco_DescriptionType, tmp);
            Py_DECREF(tmp);
            if (NULL == dtitem) { goto err_for; }
        }

        PyTuple_SET_ITEM(description, i, dtitem);
        dtitem = NULL;

        continue;

err_for:
        Py_XDECREF(type);
        Py_XDECREF(dtitem);
        goto exit;
    }

    curs->description = description; description = NULL;
    curs->casts = casts; casts = NULL;
    rv = 0;

exit:
    PyMem_Free(dsize);
    Py_XDECREF(description);
    Py_XDECREF(casts);

    Py_BEGIN_ALLOW_THREADS;
    pthread_mutex_unlock(&(curs->conn->lock));
    Py_END_ALLOW_THREADS;

    return rv;
}

static int
_pq_copy_in_v3(cursorObject *curs)
{
    /* COPY FROM implementation when protocol 3 is available: this function
       uses the new PQputCopyData() and can detect errors and set the correct
       exception */
    PyObject *o, *func = NULL, *size = NULL;
    Py_ssize_t length = 0;
    int res, error = 0;

    if (!(func = PyObject_GetAttrString(curs->copyfile, "read"))) {
        Dprintf("_pq_copy_in_v3: can't get o.read");
        error = 1;
        goto exit;
    }
    if (!(size = PyInt_FromSsize_t(curs->copysize))) {
        Dprintf("_pq_copy_in_v3: can't get int from copysize");
        error = 1;
        goto exit;
    }

    while (1) {
        if (!(o = PyObject_CallFunctionObjArgs(func, size, NULL))) {
            Dprintf("_pq_copy_in_v3: read() failed");
            error = 1;
            break;
        }

        /* a file may return unicode if implements io.TextIOBase */
        if (PyUnicode_Check(o)) {
            PyObject *tmp;
            Dprintf("_pq_copy_in_v3: encoding in %s", curs->conn->codec);
            if (!(tmp = PyUnicode_AsEncodedString(o, curs->conn->codec, NULL))) {
                Dprintf("_pq_copy_in_v3: encoding() failed");
                error = 1;
                break;
            }
            Py_DECREF(o);
            o = tmp;
        }

        if (!Bytes_Check(o)) {
            Dprintf("_pq_copy_in_v3: got %s instead of bytes",
                Py_TYPE(o)->tp_name);
            error = 1;
            break;
        }

        if (0 == (length = Bytes_GET_SIZE(o))) {
            break;
        }
        if (length > INT_MAX) {
            Dprintf("_pq_copy_in_v3: bad length: " FORMAT_CODE_PY_SSIZE_T,
                length);
            error = 1;
            break;
        }

        Py_BEGIN_ALLOW_THREADS;
        res = PQputCopyData(curs->conn->pgconn, Bytes_AS_STRING(o),
            /* Py_ssize_t->int cast was validated above */
            (int) length);
        Dprintf("_pq_copy_in_v3: sent " FORMAT_CODE_PY_SSIZE_T " bytes of data; res = %d",
            length, res);

        if (res == 0) {
            /* FIXME: in theory this should not happen but adding a check
               here would be a nice idea */
        }
        else if (res == -1) {
            Dprintf("_pq_copy_in_v3: PQerrorMessage = %s",
                PQerrorMessage(curs->conn->pgconn));
            error = 2;
        }
        Py_END_ALLOW_THREADS;

        if (error == 2) break;

        Py_DECREF(o);
    }

    Py_XDECREF(o);

    Dprintf("_pq_copy_in_v3: error = %d", error);

    /* 0 means that the copy went well, 2 that there was an error on the
       backend: in both cases we'll get the error message from the PQresult */
    if (error == 0)
        res = PQputCopyEnd(curs->conn->pgconn, NULL);
    else if (error == 2)
        res = PQputCopyEnd(curs->conn->pgconn, "error in PQputCopyData() call");
    else
        /* XXX would be nice to propagate the exeption */
        res = PQputCopyEnd(curs->conn->pgconn, "error in .read() call");

<<<<<<< HEAD
    IFCLEARPGRES(curs->pgres);
=======
    CLEARPGRES(curs->pgres);
>>>>>>> b448f822

    Dprintf("_pq_copy_in_v3: copy ended; res = %d", res);

    /* if the result is -1 we should not even try to get a result from the
       bacause that will lock the current thread forever */
    if (res == -1) {
        pq_raise(curs->conn, curs, NULL);
        /* FIXME: pq_raise check the connection but for some reason even
           if the error message says "server closed the connection unexpectedly"
           the status returned by PQstatus is CONNECTION_OK! */
        curs->conn->closed = 2;
    }
    else {
        /* and finally we grab the operation result from the backend */
        for (;;) {
            Py_BEGIN_ALLOW_THREADS;
            curs->pgres = PQgetResult(curs->conn->pgconn);
            Py_END_ALLOW_THREADS;

            if (NULL == curs->pgres)
                break;
            if (PQresultStatus(curs->pgres) == PGRES_FATAL_ERROR)
                pq_raise(curs->conn, curs, NULL);
            CLEARPGRES(curs->pgres);
        }
    }

exit:
    Py_XDECREF(func);
    Py_XDECREF(size);
    return (error == 0 ? 1 : -1);
}

static int
_pq_copy_out_v3(cursorObject *curs)
{
    PyObject *tmp = NULL, *func;
    PyObject *obj = NULL;
    int ret = -1;
    int is_text;

    char *buffer;
    Py_ssize_t len;

    if (!(func = PyObject_GetAttrString(curs->copyfile, "write"))) {
        Dprintf("_pq_copy_out_v3: can't get o.write");
        goto exit;
    }

    /* if the file is text we must pass it unicode. */
    if (-1 == (is_text = psycopg_is_text_file(curs->copyfile))) {
        goto exit;
    }

    while (1) {
        Py_BEGIN_ALLOW_THREADS;
        len = PQgetCopyData(curs->conn->pgconn, &buffer, 0);
        Py_END_ALLOW_THREADS;

        if (len > 0 && buffer) {
            if (is_text) {
                obj = PyUnicode_Decode(buffer, len, curs->conn->codec, NULL);
            } else {
                obj = Bytes_FromStringAndSize(buffer, len);
            }

            PQfreemem(buffer);
            if (!obj) { goto exit; }
            tmp = PyObject_CallFunctionObjArgs(func, obj, NULL);
            Py_DECREF(obj);

            if (tmp == NULL) {
                goto exit;
            } else {
                Py_DECREF(tmp);
            }
        }
        /* we break on len == 0 but note that that should *not* happen,
           because we are not doing an async call (if it happens blame
           postgresql authors :/) */
        else if (len <= 0) break;
    }

    if (len == -2) {
        pq_raise(curs->conn, curs, NULL);
        goto exit;
    }

    /* and finally we grab the operation result from the backend */
<<<<<<< HEAD
    IFCLEARPGRES(curs->pgres);
=======
    CLEARPGRES(curs->pgres);
>>>>>>> b448f822
    for (;;) {
        Py_BEGIN_ALLOW_THREADS;
        curs->pgres = PQgetResult(curs->conn->pgconn);
        Py_END_ALLOW_THREADS;

        if (NULL == curs->pgres)
            break;
        if (PQresultStatus(curs->pgres) == PGRES_FATAL_ERROR)
            pq_raise(curs->conn, curs, NULL);
        CLEARPGRES(curs->pgres);
    }
    ret = 1;

exit:
    Py_XDECREF(func);
    return ret;
}

int
pq_fetch(cursorObject *curs, int no_result)
{
    int pgstatus, ex = -1;
    const char *rowcount;

    /* even if we fail, we remove any information about the previous query */
    curs_reset(curs);

    /* check for PGRES_FATAL_ERROR result */
    /* FIXME: I am not sure we need to check for critical error here.
    if (curs->pgres == NULL) {
        Dprintf("pq_fetch: got a NULL pgres, checking for critical");
        pq_set_critical(curs->conn);
        if (curs->conn->critical) {
            return pq_resolve_critical(curs->conn);
        }
        else {
            return 0;
        }
    }
    */

    if (curs->pgres == NULL) return 0;

    pgstatus = PQresultStatus(curs->pgres);
    Dprintf("pq_fetch: pgstatus = %s", PQresStatus(pgstatus));

    /* backend status message */
    Py_XDECREF(curs->pgstatus);
    curs->pgstatus = conn_text_from_chars(curs->conn, PQcmdStatus(curs->pgres));

    switch(pgstatus) {

    case PGRES_COMMAND_OK:
        Dprintf("pq_fetch: command returned OK (no tuples)");
        rowcount = PQcmdTuples(curs->pgres);
        if (!rowcount || !rowcount[0])
          curs->rowcount = -1;
        else
          curs->rowcount = atoi(rowcount);
        curs->lastoid = PQoidValue(curs->pgres);
        CLEARPGRES(curs->pgres);
        ex = 1;
        break;

    case PGRES_COPY_OUT:
        Dprintf("pq_fetch: data from a COPY TO (no tuples)");
        ex = _pq_copy_out_v3(curs);
        curs->rowcount = -1;
        /* error caught by out glorious notice handler */
        if (PyErr_Occurred()) ex = -1;
        CLEARPGRES(curs->pgres);
        break;

    case PGRES_COPY_IN:
        Dprintf("pq_fetch: data from a COPY FROM (no tuples)");
        ex = _pq_copy_in_v3(curs);
        curs->rowcount = -1;
        /* error caught by out glorious notice handler */
        if (PyErr_Occurred()) ex = -1;
        CLEARPGRES(curs->pgres);
        break;

    case PGRES_TUPLES_OK:
        if (!no_result) {
            Dprintf("pq_fetch: got tuples");
            curs->rowcount = PQntuples(curs->pgres);
            if (0 == _pq_fetch_tuples(curs)) { ex = 0; }
            /* don't clear curs->pgres, because it contains the results! */
        }
        else {
            Dprintf("pq_fetch: got tuples, discarding them");
<<<<<<< HEAD
            IFCLEARPGRES(curs->pgres);
=======
            CLEARPGRES(curs->pgres);
>>>>>>> b448f822
            curs->rowcount = -1;
            ex = 0;
        }
        break;

    case PGRES_EMPTY_QUERY:
        PyErr_SetString(ProgrammingError,
            "can't execute an empty query");
        CLEARPGRES(curs->pgres);
        ex = -1;
        break;

    default:
        Dprintf("pq_fetch: uh-oh, something FAILED: pgconn = %p", curs->conn);
        pq_raise(curs->conn, curs, NULL);
        ex = -1;
        break;
    }

    /* error checking, close the connection if necessary (some critical errors
       are not really critical, like a COPY FROM error: if that's the case we
       raise the exception but we avoid to close the connection) */
    Dprintf("pq_fetch: fetching done; check for critical errors");
    if (curs->conn->critical) {
        return pq_resolve_critical(curs->conn, ex == -1 ? 1 : 0);
    }

    return ex;
}<|MERGE_RESOLUTION|>--- conflicted
+++ resolved
@@ -1338,11 +1338,7 @@
         /* XXX would be nice to propagate the exeption */
         res = PQputCopyEnd(curs->conn->pgconn, "error in .read() call");
 
-<<<<<<< HEAD
-    IFCLEARPGRES(curs->pgres);
-=======
     CLEARPGRES(curs->pgres);
->>>>>>> b448f822
 
     Dprintf("_pq_copy_in_v3: copy ended; res = %d", res);
 
@@ -1432,11 +1428,7 @@
     }
 
     /* and finally we grab the operation result from the backend */
-<<<<<<< HEAD
-    IFCLEARPGRES(curs->pgres);
-=======
     CLEARPGRES(curs->pgres);
->>>>>>> b448f822
     for (;;) {
         Py_BEGIN_ALLOW_THREADS;
         curs->pgres = PQgetResult(curs->conn->pgconn);
@@ -1528,11 +1520,7 @@
         }
         else {
             Dprintf("pq_fetch: got tuples, discarding them");
-<<<<<<< HEAD
-            IFCLEARPGRES(curs->pgres);
-=======
             CLEARPGRES(curs->pgres);
->>>>>>> b448f822
             curs->rowcount = -1;
             ex = 0;
         }
