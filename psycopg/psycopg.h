/* psycopg.h - definitions for the psycopg python module
 *
 * Copyright (C) 2003-2010 Federico Di Gregorio <fog@debian.org>
 *
 * This file is part of psycopg.
 *
 * psycopg2 is free software: you can redistribute it and/or modify it
 * under the terms of the GNU Lesser General Public License as published
 * by the Free Software Foundation, either version 3 of the License, or
 * (at your option) any later version.
 *
 * In addition, as a special exception, the copyright holders give
 * permission to link this program with the OpenSSL library (or with
 * modified versions of OpenSSL that use the same license as OpenSSL),
 * and distribute linked combinations including the two.
 *
 * You must obey the GNU Lesser General Public License in all respects for
 * all of the code used other than OpenSSL.
 *
 * psycopg2 is distributed in the hope that it will be useful, but WITHOUT
 * ANY WARRANTY; without even the implied warranty of MERCHANTABILITY or
 * FITNESS FOR A PARTICULAR PURPOSE.  See the GNU Lesser General Public
 * License for more details.
 */

#ifndef PSYCOPG_H
#define PSYCOPG_H 1

#if PG_VERSION_NUM < 90100
#error "Psycopg requires PostgreSQL client library (libpq) >= 9.1"
#endif

#define PY_SSIZE_T_CLEAN
#include <Python.h>
#include <libpq-fe.h>

#include "psycopg/config.h"
#include "psycopg/python.h"

#ifdef __cplusplus
extern "C" {
#endif

/* DBAPI compliance parameters */
#define APILEVEL "2.0"
#define THREADSAFETY 2
#define PARAMSTYLE "pyformat"

/* C API functions */
#define psyco_errors_fill_NUM 0
#define psyco_errors_fill_RETURN void
#define psyco_errors_fill_PROTO (PyObject *dict)
#define psyco_errors_set_NUM 1
#define psyco_errors_set_RETURN void
#define psyco_errors_set_PROTO (PyObject *type)

/* Total number of C API pointers */
#define PSYCOPG_API_pointers 2

#ifdef PSYCOPG_MODULE

    /** This section is used when compiling psycopgmodule.c & co. **/
HIDDEN psyco_errors_fill_RETURN psyco_errors_fill psyco_errors_fill_PROTO;
HIDDEN psyco_errors_set_RETURN psyco_errors_set psyco_errors_set_PROTO;

/* global exceptions */
extern HIDDEN PyObject *Error, *Warning, *InterfaceError, *DatabaseError,
    *InternalError, *OperationalError, *ProgrammingError,
    *IntegrityError, *DataError, *NotSupportedError;
extern HIDDEN PyObject *QueryCanceledError, *TransactionRollbackError;

/* python versions and compatibility stuff */
#ifndef PyMODINIT_FUNC
#define PyMODINIT_FUNC void
#endif

#else
    /** This section is used in modules that use psycopg's C API **/

static void **PSYCOPG_API;

#define psyco_errors_fill \
 (*(psyco_errors_fill_RETURN (*)psyco_errors_fill_PROTO) \
  PSYCOPG_API[psyco_errors_fill_NUM])
#define psyco_errors_set \
 (*(psyco_errors_set_RETURN (*)psyco_errors_set_PROTO) \
  PSYCOPG_API[psyco_errors_set_NUM])

/* Return -1 and set exception on error, 0 on success. */
static int
import_psycopg(void)
{
    PyObject *module = PyImport_ImportModule("psycopg");

    if (module != NULL) {
        PyObject *c_api_object = PyObject_GetAttrString(module, "_C_API");
        if (c_api_object == NULL) return -1;
        if (PyCObject_Check(c_api_object))
            PSYCOPG_API = (void **)PyCObject_AsVoidPtr(c_api_object);
        Py_DECREF(c_api_object);
    }
    return 0;
}

#endif

/* postgresql<->python encoding map */
extern HIDDEN PyObject *psycoEncodings;

/* SQL NULL */
extern HIDDEN PyObject *psyco_null;

typedef struct {
    char *pgenc;
    char *pyenc;
} encodingPair;

/* the Decimal type, used by the DECIMAL typecaster */
HIDDEN PyObject *psyco_GetDecimalType(void);

/* forward declarations */
typedef struct cursorObject cursorObject;
typedef struct connectionObject connectionObject;
typedef struct replicationMessageObject replicationMessageObject;

/* some utility functions */
RAISES HIDDEN PyObject *psyco_set_error(PyObject *exc, cursorObject *curs, const char *msg);

HIDDEN char *psycopg_escape_string(connectionObject *conn,
              const char *from, Py_ssize_t len, char *to, Py_ssize_t *tolen);
<<<<<<< HEAD
HIDDEN char *psycopg_escape_identifier_easy(const char *from, Py_ssize_t len);
HIDDEN char *psycopg_escape_identifier(PGconn *pgconn, const char *str, size_t length);
=======
HIDDEN char *psycopg_escape_identifier(connectionObject *conn,
              const char *str, size_t len);
>>>>>>> a53b39ef
HIDDEN int psycopg_strdup(char **to, const char *from, Py_ssize_t len);
HIDDEN int psycopg_is_text_file(PyObject *f);

STEALS(1) HIDDEN PyObject * psycopg_ensure_bytes(PyObject *obj);

STEALS(1) HIDDEN PyObject * psycopg_ensure_text(PyObject *obj);

HIDDEN PyObject *psycopg_dict_from_conninfo_options(PQconninfoOption *options,
              int include_password);

/* Exceptions docstrings */
#define Error_doc \
"Base class for error exceptions."

#define Warning_doc \
"A database warning."

#define InterfaceError_doc \
"Error related to the database interface."

#define DatabaseError_doc \
"Error related to the database engine."

#define InternalError_doc \
"The database encountered an internal error."

#define OperationalError_doc \
"Error related to database operation (disconnect, memory allocation etc)."

#define ProgrammingError_doc \
"Error related to database programming (SQL error, table not found etc)."

#define IntegrityError_doc \
"Error related to database integrity."

#define DataError_doc \
"Error related to problems with the processed data."

#define NotSupportedError_doc \
"A method or database API was used which is not supported by the database."

#define QueryCanceledError_doc \
"Error related to SQL query cancellation."

#define TransactionRollbackError_doc \
"Error causing transaction rollback (deadlocks, serialization failures, etc)."

#ifdef __cplusplus
}
#endif

#endif /* !defined(PSYCOPG_H) */<|MERGE_RESOLUTION|>--- conflicted
+++ resolved
@@ -128,13 +128,8 @@
 
 HIDDEN char *psycopg_escape_string(connectionObject *conn,
               const char *from, Py_ssize_t len, char *to, Py_ssize_t *tolen);
-<<<<<<< HEAD
-HIDDEN char *psycopg_escape_identifier_easy(const char *from, Py_ssize_t len);
-HIDDEN char *psycopg_escape_identifier(PGconn *pgconn, const char *str, size_t length);
-=======
 HIDDEN char *psycopg_escape_identifier(connectionObject *conn,
               const char *str, size_t len);
->>>>>>> a53b39ef
 HIDDEN int psycopg_strdup(char **to, const char *from, Py_ssize_t len);
 HIDDEN int psycopg_is_text_file(PyObject *f);
 
