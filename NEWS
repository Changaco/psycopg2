--- conflicted
+++ resolved
@@ -1,15 +1,12 @@
 What's new in psycopg 2.4.2
 ---------------------------
 
-<<<<<<< HEAD
   - Allow using the isolation level "repeatable read" which is distinct
     from "serializable" in PostgreSQL 9.1.
   - Don't build mx.DateTime support if the module can't be imported
     (ticket #53).
-=======
   - Fixed escape for negative numbers prefixed by minus operator
     (ticket #57).
->>>>>>> 281427f4
 
 
 What's new in psycopg 2.4.1
