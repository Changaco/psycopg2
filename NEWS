Current release
---------------

What's new in psycopg 2.5.3
^^^^^^^^^^^^^^^^^^^^^^^^^^^

- Work around `pip issue #1630 <https://github.com/pypa/pip/issues/1630>`__
  making installation via ``pip -e git+url`` impossible (:ticket:`#18`).
- Added arbitrary but stable order to `Range` objects, thanks to
  Chris Withers (:ticket:`#193`).
- Avoid blocking async connections on connect (:ticket:`#194`). Thanks to
  Adam Petrovich for the bug report and diagnosis.
- Fixed unsafe access to object names causing assertion failures in
  Python 3 debug builds (:ticket:`#188`).
- Fixed handling of dsn and closed attributes in connection subclasses
  failing to connect (from :ticket:`#192` discussion).
- Fixed overflow opening a lobject with an oid not fitting in a signed int
  (:ticket:`#203`).
- Don't segfault using poorly defined cursor subclasses which forgot to call
  the superclass init (:ticket:`#195`).
<<<<<<< HEAD
- Fixed possible segfault in named cursors creation.
=======
- Mark the connection closed when a Socket connection is broken, as it
  happens for TCP connections instead (:ticket:`#196`).
- Mark the connection closed if found broken on `poll()`.
- It is now possible to call `get_transaction_status()` on closed connections.
>>>>>>> 75b98b56
- Fixed debug build on Windows, thanks to James Emerton.


What's new in psycopg 2.5.2
^^^^^^^^^^^^^^^^^^^^^^^^^^^

- Fixed segfault pickling the exception raised on connection error
  (:ticket:`#170`).
- Meaningful connection errors report a meaningful message, thanks to
  Alexey Borzenkov (:ticket:`#173`).
- Manually creating `lobject` with the wrong parameter doesn't segfault
  (:ticket:`#187`).


What's new in psycopg 2.5.1
^^^^^^^^^^^^^^^^^^^^^^^^^^^

- Fixed build on Solaris 10 and 11 where the round() function is already
  declared (:ticket:`#146`).
- Fixed comparison of `Range` with non-range objects (:ticket:`#164`).
  Thanks to Chris Withers for the patch.
- Fixed double-free on connection dealloc (:ticket:`#166`). Thanks to
  Gangadharan S.A. for the report and fix suggestion.


What's new in psycopg 2.5
-------------------------

New features:

- Added :ref:`JSON adaptation <adapt-json>`.
- Added :ref:`support for PostgreSQL 9.2 range types <adapt-range>`.
- `connection` and `cursor` objects can be used in ``with`` statements
  as context managers as specified by recent |DBAPI|_ extension.
- Added `~psycopg2.extensions.Diagnostics` object to get extended info
  from a database error.  Many thanks to Matthew Woodcraft for the
  implementation (:ticket:`#149`).
- Added `connection.cursor_factory` attribute to customize the default
  object returned by `~connection.cursor()`.
- Added support for backward scrollable cursors. Thanks to Jon Nelson
  for the initial patch (:ticket:`#108`).
- Added a simple way to :ref:`customize casting of composite types
  <adapt-composite>` into Python objects other than namedtuples.
  Many thanks to Ronan Dunklau and Tobias Oberstein for the feature
  development.
- `connection.reset()` implemented using :sql:`DISCARD ALL` on server
  versions supporting it.

Bug fixes:

- Properly cleanup memory of broken connections (:ticket:`#148`).
- Fixed bad interaction of ``setup.py`` with other dependencies in
  Distribute projects on Python 3 (:ticket:`#153`).

Other changes:

- Added support for Python 3.3.
- Dropped support for Python 2.4. Please use Psycopg 2.4.x if you need it.
- `~psycopg2.errorcodes` map updated to PostgreSQL 9.2.
- Dropped Zope adapter from source repository. ZPsycopgDA now has its own
  project at <http://github.com/psycopg/ZPsycopgDA>.


What's new in psycopg 2.4.6
^^^^^^^^^^^^^^^^^^^^^^^^^^^

- Fixed 'cursor()' arguments propagation in connection subclasses
  and overriding of the 'cursor_factory' argument.  Thanks to
  Corry Haines for the report and the initial patch (:ticket:`#105`).
- Dropped GIL release during string adaptation around a function call
  invoking a Python API function, which could cause interpreter crash.
  Thanks to Manu Cupcic for the report (:ticket:`#110`).
- Close a green connection if there is an error in the callback.
  Maybe a harsh solution but it leaves the program responsive
  (:ticket:`#113`).
- 'register_hstore()', 'register_composite()', 'tpc_recover()' work with
  RealDictConnection and Cursor (:ticket:`#114`).
- Fixed broken pool for Zope and connections re-init across ZSQL methods
  in the same request (tickets #123, #125, #142).
- connect() raises an exception instead of swallowing keyword arguments
  when a connection string is specified as well (:ticket:`#131`).
- Discard any result produced by 'executemany()' (:ticket:`#133`).
- Fixed pickling of FixedOffsetTimezone objects (:ticket:`#135`).
- Release the GIL around PQgetResult calls after COPY (:ticket:`#140`).
- Fixed empty strings handling in composite caster (:ticket:`#141`).
- Fixed pickling of DictRow and RealDictRow objects.


What's new in psycopg 2.4.5
^^^^^^^^^^^^^^^^^^^^^^^^^^^

- The close() methods on connections and cursors don't raise exceptions
  if called on already closed objects.
- Fixed fetchmany() with no argument in cursor subclasses
  (:ticket:`#84`).
- Use lo_creat() instead of lo_create() when possible for better
  interaction with pgpool-II (:ticket:`#88`).
- Error and its subclasses are picklable, useful for multiprocessing
  interaction (:ticket:`#90`).
- Better efficiency and formatting of timezone offset objects thanks
  to Menno Smits (tickets #94, #95).
- Fixed 'rownumber' during iteration on cursor subclasses.
  Regression introduced in 2.4.4 (:ticket:`#100`).
- Added support for 'inet' arrays.
- Fixed 'commit()' concurrency problem (:ticket:`#103`).
- Codebase cleaned up using the GCC Python plugin's static analysis
  tool, which has revealed several unchecked return values, possible
  NULL dereferences, reference counting problems. Many thanks to David
  Malcolm for the useful tool and the assistance provided using it.


What's new in psycopg 2.4.4
^^^^^^^^^^^^^^^^^^^^^^^^^^^

- 'register_composite()' also works with the types implicitly defined
  after a table row, not only with the ones created by 'CREATE TYPE'.
- Values for the isolation level symbolic constants restored to what
  they were before release 2.4.2 to avoid breaking apps using the
  values instead of the constants.
- Named DictCursor/RealDictCursor honour itersize (:ticket:`#80`).
- Fixed rollback on error on Zope (:ticket:`#73`).
- Raise 'DatabaseError' instead of 'Error' with empty libpq errors,
  consistently with other disconnection-related errors: regression
  introduced in release 2.4.1 (:ticket:`#82`).


What's new in psycopg 2.4.3
^^^^^^^^^^^^^^^^^^^^^^^^^^^

- connect() supports all the keyword arguments supported by the
  database
- Added 'new_array_type()' function for easy creation of array
  typecasters.
- Added support for arrays of hstores and composite types (:ticket:`#66`).
- Fixed segfault in case of transaction started with connection lost
  (and possibly other events).
- Fixed adaptation of Decimal type in sub-interpreters, such as in
  certain mod_wsgi configurations (:ticket:`#52`).
- Rollback connections in transaction or in error before putting them
  back into a pool. Also discard broken connections (:ticket:`#62`).
- Lazy import of the slow uuid module, thanks to Marko Kreen.
- Fixed NamedTupleCursor.executemany() (:ticket:`#65`).
- Fixed --static-libpq setup option (:ticket:`#64`).
- Fixed interaction between RealDictCursor and named cursors
  (:ticket:`#67`).
- Dropped limit on the columns length in COPY operations (:ticket:`#68`).
- Fixed reference leak with arguments referenced more than once
  in queries (:ticket:`#81`).
- Fixed typecasting of arrays containing consecutive backslashes.
- 'errorcodes' map updated to PostgreSQL 9.1.


What's new in psycopg 2.4.2
^^^^^^^^^^^^^^^^^^^^^^^^^^^

- Added 'set_session()' method and 'autocommit' property to the
  connection. Added support for read-only sessions and, for PostgreSQL
  9.1, for the "repeatable read" isolation level and the "deferrable"
  transaction property.
- Psycopg doesn't execute queries at connection time to find the
  default isolation level.
- Fixed bug with multithread code potentially causing loss of sync
  with the server communication or lock of the client (:ticket:`#55`).
- Don't fail import if mx.DateTime module can't be found, even if its
  support was built (:ticket:`#53`).
- Fixed escape for negative numbers prefixed by minus operator
  (:ticket:`#57`).
- Fixed refcount issue during copy.  Reported and fixed by Dave
  Malcolm (:ticket:`#58`, Red Hat Bug 711095).
- Trying to execute concurrent operations on the same connection
  through concurrent green thread results in an error instead of a
  deadlock.
- Fixed detection of pg_config on Window. Report and fix, plus some
  long needed setup.py cleanup by Steve Lacy: thanks!


What's new in psycopg 2.4.1
^^^^^^^^^^^^^^^^^^^^^^^^^^^

- Use own parser for bytea output, not requiring anymore the libpq 9.0
  to parse the hex format.
- Don't fail connection if the client encoding is a non-normalized
  variant. Issue reported by Peter Eisentraut.
- Correctly detect an empty query sent to the backend (:ticket:`#46`).
- Fixed a SystemError clobbering libpq errors raised without SQLSTATE.
  Bug vivisectioned by Eric Snow.
- Fixed interaction between NamedTuple and server-side cursors.
- Allow to specify --static-libpq on setup.py command line instead of
  just in 'setup.cfg'. Patch provided by Matthew Ryan (:ticket:`#48`).


What's new in psycopg 2.4
-------------------------

New features and changes:

- Added support for Python 3.1 and 3.2. The conversion has also
  brought several improvements:

  - Added 'b' and 't' mode to large objects: write can deal with both
    bytes strings and unicode; read can return either bytes strings
    or decoded unicode.
  - COPY sends Unicode data to files implementing 'io.TextIOBase'.
  - Improved PostgreSQL-Python encodings mapping.
  - Added a few missing encodings: EUC_CN, EUC_JIS_2004, ISO885910,
    ISO885916, LATIN10, SHIFT_JIS_2004.
  - Dropped repeated dictionary lookups with unicode query/parameters.

- Improvements to the named cursors:

  - More efficient iteration on named cursors, fetching 'itersize'
    records at time from the backend.
  - The named cursors name can be an invalid identifier.

- Improvements in data handling:

  - Added 'register_composite()' function to cast PostgreSQL
    composite types into Python tuples/namedtuples.
  - Adapt types 'bytearray' (from Python 2.6), 'memoryview' (from
    Python 2.7) and other objects implementing the "Revised Buffer
    Protocol" to 'bytea' data type.
  - The 'hstore' adapter can work even when the data type is not
    installed in the 'public' namespace.
  - Raise a clean exception instead of returning bad data when
    receiving bytea in 'hex' format and the client libpq can't parse
    them.
  - Empty lists correctly roundtrip Python -> PostgreSQL -> Python.

- Other changes:

  - 'cursor.description' is provided as named tuples if available.
  - The build script refuses to guess values if 'pg_config' is not
    found.
  - Connections and cursors are weakly referenceable.

Bug fixes:

- Fixed adaptation of None in composite types (:ticket:`#26`). Bug
  report by Karsten Hilbert.
- Fixed several reference leaks in less common code paths.
- Fixed segfault when a large object is closed and its connection no
  more available.
- Added missing icon to ZPsycopgDA package, not available in Zope
  2.12.9 (:ticket:`#30`). Bug report and patch by Pumukel.
- Fixed conversion of negative infinity (:ticket:`#40`). Bug report and
  patch by Marti Raudsepp.


What's new in psycopg 2.3.2
^^^^^^^^^^^^^^^^^^^^^^^^^^^

- Fixed segfault with middleware not passing DateStyle to the client
  (:ticket:`#24`). Bug report and patch by Marti Raudsepp.


What's new in psycopg 2.3.1
^^^^^^^^^^^^^^^^^^^^^^^^^^^

- Fixed build problem on CentOS 5.5 x86_64 (:ticket:`#23`).


What's new in psycopg 2.3
-------------------------

psycopg 2.3 aims to expose some new features introduced in PostgreSQL 9.0.

Main new features:

- `dict` to `hstore` adapter and `hstore` to `dict` typecaster, using both
  9.0 and pre-9.0 syntax.
- Two-phase commit protocol support as per DBAPI specification.
- Support for payload in notifications received from the backend.
- `namedtuple`-returning cursor.
- Query execution cancel.

Other features and changes:

- Dropped support for protocol 2: Psycopg 2.3 can only connect to PostgreSQL
  servers with version at least 7.4.
- Don't issue a query at every connection to detect the client encoding
  and to set the datestyle to ISO if it is already compatible with what
  expected.
- `mogrify()` now supports unicode queries.
- Subclasses of a type that can be adapted are adapted as the superclass.
- `errorcodes` knows a couple of new codes introduced in PostgreSQL 9.0.
- Dropped deprecated Psycopg "own quoting".
- Never issue a ROLLBACK on close/GC. This behaviour was introduced as a bug
  in release 2.2, but trying to send a command while being destroyed has been
  considered not safe.

Bug fixes:

- Fixed use of `PQfreemem` instead of `free` in binary typecaster.
- Fixed access to freed memory in `conn_get_isolation_level()`.
- Fixed crash during Decimal adaptation with a few 2.5.x Python versions
  (:ticket:`#7`).
- Fixed notices order (:ticket:`#9`).


What's new in psycopg 2.2.2
^^^^^^^^^^^^^^^^^^^^^^^^^^^

Bux fixes:

- the call to logging.basicConfig() in pool.py has been dropped: it was
  messing with some projects using logging (and a library should not
  initialize the logging system anyway.)
- psycopg now correctly handles time zones with seconds in the UTC offset.
  The old register_tstz_w_secs() function is deprecated and will raise a
  warning if called.
- Exceptions raised by the column iterator are propagated.
- Exceptions raised by executemany() iterators are propagated.


What's new in psycopg 2.2.1
^^^^^^^^^^^^^^^^^^^^^^^^^^^

Bux fixes:

- psycopg now builds again on MS Windows.


What's new in psycopg 2.2
-------------------------

This is the first release of the new 2.2 series, supporting not just one but
two different ways of executing asynchronous queries, thanks to Jan and Daniele
(with a little help from me and others, but they did 99% of the work so they
deserve their names here in the news.)

psycopg now supports both classic select() loops and "green" coroutine
libraries. It is all in the documentation, so just point your browser to
doc/html/advanced.html.

Other new features:

- truncate() method for lobjects.
- COPY functions are now a little bit faster.
- All builtin PostgreSQL to Python typecasters are now available from the
  psycopg2.extensions module.
- Notifications from the backend are now available right after the execute()
  call (before client code needed to call isbusy() to ensure NOTIFY
  reception.)
- Better timezone support.
- Lots of documentation updates.

Bug fixes:

- Fixed some gc/refcounting problems.
- Fixed reference leak in NOTIFY reception.
- Fixed problem with PostgreSQL not casting string literals to the correct
  types in some situations: psycopg now add an explicit cast to dates, times
  and bytea representations.
- Fixed TimestampFromTicks() and TimeFromTicks() for seconds >= 59.5.
- Fixed spurious exception raised when calling C typecasters from Python
  ones.


What's new in psycopg 2.0.14
^^^^^^^^^^^^^^^^^^^^^^^^^^^^

New features:

- Support for adapting tuples to PostgreSQL arrays is now enabled by
  default and does not require importing psycopg2.extensions anymore.
- "can't adapt" error message now includes full type information.
- Thank to Daniele Varrazzo (piro) psycopg2's source package now includes
  full documentation in HTML and plain text format.

Bug fixes:

- No loss of precision when using floats anymore.
- decimal.Decimal "nan" and "infinity" correctly converted to PostgreSQL
  numeric NaN values (note that PostgreSQL numeric type does not support
  infinity but just NaNs.)
- psycopg2.extensions now includes Binary.

It seems we're good citizens of the free software ecosystem and that big
big big companies and people ranting on the pgsql-hackers mailing list
we'll now not dislike us. *g* (See LICENSE file for the details.)


What's new in psycopg 2.0.13
^^^^^^^^^^^^^^^^^^^^^^^^^^^^

New features:

- Support for UUID arrays.
- It is now possible to build psycopg linking to a static libpq
  library.

Bug fixes:

- Fixed a deadlock related to using the same connection with
  multiple cursors from different threads.
- Builds again with MSVC.


What's new in psycopg 2.0.12
^^^^^^^^^^^^^^^^^^^^^^^^^^^^

New features:

- The connection object now has a reset() method that can be used to
  reset the connection to its default state.

Bug fixes:

- copy_to() and copy_from() now accept a much larger number of columns.
- Fixed PostgreSQL version detection.
- Fixed ZPsycopgDA version check.
- Fixed regression in ZPsycopgDA that made it behave wrongly when
  receiving serialization errors: now the query is re-issued as it
  should be by propagating the correct exception to Zope.
- Writing "large" large objects should now work.


What's new in psycopg 2.0.11
^^^^^^^^^^^^^^^^^^^^^^^^^^^^

New features:

- DictRow and RealDictRow now use less memory. If you inherit on them
  remember to set __slots__ for your new attributes or be prepare to
  go back to old memory usage.

Bug fixes:

- Fixed exception in setup.py.
- More robust detection of PostgreSQL development versions.
- Fixed exception in RealDictCursor, introduced in 2.0.10.


What's new in psycopg 2.0.10
^^^^^^^^^^^^^^^^^^^^^^^^^^^^

New features:

- A specialized type-caster that can parse time zones with seconds is
  now available. Note that after enabling it (see extras.py) "wrong"
  time zones will be parsed without raising an exception but the
  result will be rounded.
- DictCursor can be used as a named cursor.
- DictRow now implements more dict methods.
- The connection object now expose PostgreSQL server version as the
  .server_version attribute and the protocol version used as
  .protocol_version.
- The connection object has a .get_parameter_status() methods that
  can be used to obtain useful information from the server.

Bug fixes:

- None is now correctly always adapted to NULL.
- Two double memory free errors provoked by multithreading and
  garbage collection are now fixed.
- Fixed usage of internal Python code in the notice processor; this
  should fix segfaults when receiving a lot of notices in
  multithreaded programs.
- Should build again on MSVC and Solaris.
- Should build with development versions of PostgreSQL (ones with
  -devel version string.)
- Fixed some tests that failed even when psycopg was right.


What's new in psycopg 2.0.9
^^^^^^^^^^^^^^^^^^^^^^^^^^^

New features:

- "import psycopg2.extras" to get some support for handling times
  and timestamps with seconds in the time zone offset.
- DictCursors can now be used as named cursors.

Bug fixes:

- register_type() now accept an explicit None as its second parameter.
- psycopg2 should build again on MSVC and Solaris.


What's new in psycopg 2.0.9
^^^^^^^^^^^^^^^^^^^^^^^^^^^

New features:

- COPY TO/COPY FROM queries now can be of any size and psycopg will
  correctly quote separators.
- float values Inf and NaN are now correctly handled and can
  round-trip to the database.
- executemany() now return the numer of total INSERTed or UPDATEd
  rows. Note that, as it has always been, executemany() should not
  be used to execute multiple SELECT statements and while it will
  execute the statements without any problem, it will return the
  wrong value.
- copy_from() and copy_to() can now use quoted separators.
- "import psycopg2.extras" to get UUID support.

Bug fixes:

- register_type() now works on connection and cursor subclasses.
- fixed a memory leak when using lobjects.


What's new in psycopg 2.0.8
^^^^^^^^^^^^^^^^^^^^^^^^^^^

New features:

- The connection object now has a get_backend_pid() method that
  returns the current PostgreSQL connection backend process PID.
- The PostgreSQL large object API has been exposed through the
  Cursor.lobject() method.

Bug fixes:

- Some fixes to ZPsycopgDA have been merged from the Debian package.
- A memory leak was fixed in Cursor.executemany().
- A double free was fixed in pq_complete_error(), that caused crashes
  under some error conditions.


What's new in psycopg 2.0.7
^^^^^^^^^^^^^^^^^^^^^^^^^^^

Improved error handling:

- All instances of psycopg2.Error subclasses now have pgerror,
  pgcode and cursor attributes.  They will be set to None if no
  value is available.
- Exception classes are now chosen based on the SQLSTATE value from
  the result.  (#184)
- The commit() and rollback() methods now set the pgerror and pgcode
  attributes on exceptions. (#152)
- errors from commit() and rollback() are no longer considered
  fatal. (#194)
- If a disconnect is detected during execute(), an exception will be
  raised at that point rather than resulting in "ProgrammingError:
  no results to fetch" later on. (#186)

Better PostgreSQL compatibility:

- If the server uses standard_conforming_strings, perform
  appropriate quoting.
- BC dates are now handled if psycopg is compiled with mxDateTime
  support.  If using datetime, an appropriate ValueError is
  raised. (#203)

Other bug fixes:

- If multiple sub-interpreters are in use, do not share the Decimal
  type between them. (#192)
- Buffer objects obtained from psycopg are now accepted by psycopg
  too, without segfaulting. (#209)
- A few small changes were made to improve DB-API compatibility.
  All the dbapi20 tests now pass.

Miscellaneous:

- The PSYCOPG_DISPLAY_SIZE option is now off by default.  This means
  that display size will always be set to "None" in
  cursor.description.  Calculating the display size was expensive,
  and infrequently used so this should improve performance.
- New QueryCanceledError and TransactionRollbackError exceptions
  have been added to the psycopg2.extensions module.  They can be
  used to detect statement timeouts and deadlocks respectively.
- Cursor objects now have a "closed" attribute. (#164)
- If psycopg has been built with debug support, it is now necessary
  to set the PSYCOPG_DEBUG environment variable to turn on debug
  spew.


What's new in psycopg 2.0.6
^^^^^^^^^^^^^^^^^^^^^^^^^^^

Better support for PostgreSQL, Python and win32:

- full support for PostgreSQL 8.2, including NULLs in arrays
- support for almost all existing PostgreSQL encodings
- full list of PostgreSQL error codes available by importing the
  psycopg2.errorcodes module
- full support for Python 2.5 and 64 bit architectures
- better build support on win32 platform

Support for per-connection type-casters (used by ZPsycopgDA too, this
fixes a long standing bug that made different connections use a random
set of date/time type-casters instead of the configured one.)

Better management of times and dates both from Python and in Zope.

copy_to and copy_from now take an extra "columns" parameter.

Python tuples are now adapted to SQL sequences that can be used with
the "IN" operator by default if the psycopg2.extensions module is
imported (i.e., the SQL_IN adapter was moved from extras to extensions.)

Fixed some small buglets and build glitches:

- removed double mutex destroy
- removed all non-constant initializers
- fixed PyObject_HEAD declarations to avoid memory corruption
  on 64 bit architectures
- fixed several Python API calls to work on 64 bit architectures
- applied compatibility macros from PEP 353
- now using more than one argument format raise an error instead of
  a segfault


What's new in psycopg 2.0.5.1
^^^^^^^^^^^^^^^^^^^^^^^^^^^^^

* Now it really, really builds on MSVC and older gcc versions.

What's new in psycopg 2.0.5
^^^^^^^^^^^^^^^^^^^^^^^^^^^

* Fixed various buglets such as:

  - segfault when passing an empty string to Binary()
  - segfault on null queries
  - segfault and bad keyword naming in .executemany()
  - OperationalError in connection objects was always None

* Various changes to ZPsycopgDA to make it more zope2.9-ish.

* connect() now accept both integers and strings as port parameter

What's new in psycopg 2.0.4
^^^^^^^^^^^^^^^^^^^^^^^^^^^

* Fixed float conversion bug introduced in 2.0.3.

What's new in psycopg 2.0.3
^^^^^^^^^^^^^^^^^^^^^^^^^^^

* Fixed various buglets and a memory leak (see ChangeLog for details)

What's new in psycopg 2.0.2
^^^^^^^^^^^^^^^^^^^^^^^^^^^

* Fixed a bug in array typecasting that sometimes made psycopg forget about
  the last element in the array.

* Fixed some minor buglets in string memory allocations.

* Builds again with compilers different from gcc (#warning about PostgreSQL
  version is issued only if __GCC__ is defined.)

What's new in psycopg 2.0.1
^^^^^^^^^^^^^^^^^^^^^^^^^^^

* ZPsycopgDA now actually loads.

What's new in psycopg 2.0
-------------------------

* Fixed handle leak on win32.

* If available the new "safe" encoding functions of libpq are used.

* django and tinyerp people, please switch to psycopg 2 _without_
  using a psycopg 1 compatibility layer (this release was anticipated
  so that you all stop grumbling about psycopg 2 is still in beta.. :)

What's new in psycopg 2.0 beta 7
^^^^^^^^^^^^^^^^^^^^^^^^^^^^^^^^

* Ironed out last problems with times and date (should be quite solid now.)

* Fixed problems with some arrays.

* Slightly better ZPsycopgDA (no more double connection objects in the menu
  and other minor fixes.)

* ProgrammingError exceptions now have three extra attributes: .cursor
  (it is possible to access the query that caused the exception using
  error.cursor.query), .pgerror and .pgcode (PostgreSQL original error
  text and code.)

* The build system uses pg_config when available.

* Documentation in the doc/ directory! (With many kudos to piro.)

What's new in psycopg 2.0 beta 6
^^^^^^^^^^^^^^^^^^^^^^^^^^^^^^^^

* Support for named cursors (see examples/fetch.py).

* Safer parsing of time intervals.

* Better parsing of times and dates, no more locale problems.

* Should now play well with py2exe and similar tools.

* The "decimal" module is now used if available under Python 2.3.

What's new in psycopg 2.0 beta 5
^^^^^^^^^^^^^^^^^^^^^^^^^^^^^^^^

* Fixed all known bugs.

* The initial isolation level is now read from the server and
  .set_isolation_level() now takes values defined in psycopg2.extensions.

* .callproc() implemented as a SELECT of the given procedure.

* Better docstrings for a few functions/methods.

* Some time-related functions like psycopg2.TimeFromTicks() now take the
  local timezone into account. Also a tzinfo object (as per datetime module
  specifications) can be passed to the psycopg2.Time and psycopg2.Datetime
  constructors.

* All classes have been renamed to exist in the psycopg2._psycopg module,
  to fix problems with automatic documentation generators like epydoc.

* NOTIFY is correctly trapped (see examples/notify.py for example code.)

What's new in psycopg 2.0 beta 4
^^^^^^^^^^^^^^^^^^^^^^^^^^^^^^^^

* psycopg module is now named psycopg2.

* No more segfaults when a UNICODE query can't be converted to the
  backend encoding.

* No more segfaults on empty queries.

* psycopg2.connect() now takes an integer for the port keyword parameter.

* "python setup.py bdist_rpm" now works.

* Fixed lots of small bugs, see ChangeLog for details.

What's new in psycopg 2.0 beta 3
^^^^^^^^^^^^^^^^^^^^^^^^^^^^^^^^

* ZPsycopgDA now works (except table browsing.)

* psycopg build again on Python 2.2.

What's new in psycopg 2.0 beta 2
^^^^^^^^^^^^^^^^^^^^^^^^^^^^^^^^

* Fixed ZPsycopgDA version check (ZPsycopgDA can now be imported in
  Zope.)

* psycopg.extras.DictRow works even after a new query on the generating
  cursor.

* Better setup.py for win32 (should build with MSCV or mingw.)

* Generic fixed and memory leaks plugs.

What's new in psycopg 2.0 beta 1
^^^^^^^^^^^^^^^^^^^^^^^^^^^^^^^^

* Officially in beta (i.e., no new features will be added.)

* Array support: list objects can be passed as bound variables and are
  correctly returned for array columns.

* Added the psycopg.psycopg1 compatibility module (if you want instant
  psycopg 1 compatibility just "from psycopg import psycopg1 as psycopg".)

* Complete support for BYTEA columns and buffer objects.

* Added error codes to error messages.

* The AsIs adapter is now exported by default (also Decimal objects are
  adapted using the AsIs adapter (when str() is called on them they
  already format themselves using the right precision and scale.)

* The connect() function now takes "connection_factory" instead of
  "factory" as keyword argument.

* New setup.py code to build on win32 using mingw and better error
  messages on missing datetime headers,

* Internal changes that allow much better user-defined type casters.

* A lot of bugfixes (binary, datetime, 64 bit arches, GIL, .executemany())

What's new in psycopg 1.99.13
^^^^^^^^^^^^^^^^^^^^^^^^^^^^^

* Added missing .executemany() method.

* Optimized type cast from PostgreSQL to Python (psycopg should be even
  faster than before.)

What's new in psycopg 1.99.12
^^^^^^^^^^^^^^^^^^^^^^^^^^^^^

* .rowcount should be ok and in sync with psycopg 1.

* Implemented the new COPY FROM/COPY TO code when connection to the
  backend using libpq protocol 3 (this also removes all asprintf calls:
  build on win32 works again.) A protocol 3-enabled psycopg *can*
  connect to an old protocol 2 database and will detect it and use the
  right code.

* getquoted() called for real by the mogrification code.

What's new in psycopg 1.99.11
^^^^^^^^^^^^^^^^^^^^^^^^^^^^^

* 'cursor' argument in .cursor() connection method renamed to
  'cursor_factory'.

* changed 'tuple_factory' cursor attribute name to 'row_factory'.

* the .cursor attribute is gone and connections and cursors are properly
  gc-managed.

* fixes to the async core.

What's new in psycopg 1.99.10
^^^^^^^^^^^^^^^^^^^^^^^^^^^^^

* The adapt() function now fully supports the adaptation protocol
  described in PEP 246. Note that the adapters registry now is indexed
  by (type, protocol) and not by type alone. Change your adapters
  accordingly.

* More configuration options moved from setup.py to setup.cfg.

* Fixed two memory leaks: one in cursor deallocation and one in row
  fetching (.fetchXXX() methods.)

What's new in psycopg 1.99.9
^^^^^^^^^^^^^^^^^^^^^^^^^^^^

* Added simple pooling code (psycopg.pool module); see the reworked
  examples/threads.py for example code.

* Added DECIMAL typecaster to convert postgresql DECIMAL and NUMERIC
  types (i.e, all types with an OID of NUMERICOID.) Note that the
  DECIMAL typecaster does not set scale and precision on the created
  objects but uses Python defaults.

* ZPsycopgDA back in and working using the new pooling code.

* Isn't that enough? :)

What's new in psycopg 1.99.8
^^^^^^^^^^^^^^^^^^^^^^^^^^^^

* added support for UNICODE queries.
* added UNICODE typecaster; to activate it just do::

      psycopg.extensions.register_type(psycopg.extensions.UNICODE)

  Note that the UNICODE typecaster override the STRING one, so it is
  not activated by default.

* cursors now really support the iterator protocol.
* solved the rounding errors in time conversions.
* now cursors support .fileno() and .isready() methods, to be used in
  select() calls.
* .copy_from() and .copy_in() methods are back in (still using the old
  protocol, will be updated to use new one in next release.)
* fixed memory corruption bug reported on win32 platform.

What's new in psycopg 1.99.7
^^^^^^^^^^^^^^^^^^^^^^^^^^^^

* added support for tuple factories in cursor objects (removed factory
  argument in favor of a .tuple_factory attribute on the cursor object);
  see the new module psycopg.extras for a cursor (DictCursor) that
  return rows as objects that support indexing both by position and
  column name.
* added support for tzinfo objects in datetime.timestamp objects: the
  PostgreSQL type "timestamp with time zone" is converted to
  datetime.timestamp with a FixedOffsetTimezone initialized as necessary.

What's new in psycopg 1.99.6
^^^^^^^^^^^^^^^^^^^^^^^^^^^^

* sslmode parameter from 1.1.x
* various datetime conversion improvements.
* now psycopg should compile without mx or without native datetime
  (not both, obviously.)
* included various win32/MSVC fixes (pthread.h changes, winsock2
  library, include path in setup.py, etc.)
* ported interval fixes from 1.1.14/1.1.15.
* the last query executed by a cursor is now available in the
  .query attribute.
* conversion of unicode strings to backend encoding now uses a table
  (that still need to be filled.)
* cursors now have a .mogrify() method that return the query string
  instead of executing it.
* connection objects now have a .dsn read-only attribute that holds the
  connection string.
* moved psycopg C module to _psycopg and made psycopg a python module:
  this allows for a neat separation of DBAPI-2.0 functionality and psycopg
  extensions; the psycopg namespace will be also used to provide
  python-only extensions (like the pooling code, some ZPsycopgDA support
  functions and the like.)

What's new in psycopg 1.99.3
^^^^^^^^^^^^^^^^^^^^^^^^^^^^

* added support for python 2.3 datetime types (both ways) and made datetime
  the default set of typecasters when available.
* added example: dt.py.

What's new in psycopg 1.99.3
^^^^^^^^^^^^^^^^^^^^^^^^^^^^

* initial working support for unicode bound variables: UTF-8 and latin-1
  backend encodings are natively supported (and the encoding.py example even
  works!)
* added .set_client_encoding() method on the connection object.
* added examples: encoding.py, binary.py, lastrowid.py.

What's new in psycopg 1.99.2
^^^^^^^^^^^^^^^^^^^^^^^^^^^^

* better typecasting:

  - DateTimeDelta used for postgresql TIME (merge from 1.1)
  - BYTEA now is converted to a real buffer object, not to a string

* buffer objects are now adapted into Binary objects automatically.
* ported scroll method from 1.1 (DBAPI-2.0 extension for cursors)
* initial support for some DBAPI-2.0 extensions:

  - .rownumber attribute for cursors
  - .connection attribute for cursors
  - .next() and .__iter__() methods to have cursors support the iterator
    protocol
  - all exception objects are exported to the connection object

What's new in psycopg 1.99.1
^^^^^^^^^^^^^^^^^^^^^^^^^^^^

* implemented microprotocols to adapt arbitrary types to the interface used by
  psycopg to bind variables in execute;

* moved qstring, pboolean and mxdatetime to the new adapter layout (binary is
  still missing; python 2.3 datetime needs to be written).


What's new in psycopg 1.99.0
^^^^^^^^^^^^^^^^^^^^^^^^^^^^

* reorganized the whole source tree;

* async core is in place;

* splitted QuotedString objects from mx stuff;

* dropped autotools and moved to pythonic setup.py (needs work.)<|MERGE_RESOLUTION|>--- conflicted
+++ resolved
@@ -6,26 +6,24 @@
 
 - Work around `pip issue #1630 <https://github.com/pypa/pip/issues/1630>`__
   making installation via ``pip -e git+url`` impossible (:ticket:`#18`).
+- It is now possible to call `get_transaction_status()` on closed connections.
+- Fixed unsafe access to object names causing assertion failures in
+  Python 3 debug builds (:ticket:`#188`).
+- Mark the connection closed if found broken on `poll()` (from :ticket:`#192`
+  discussion)
+- Fixed handling of dsn and closed attributes in connection subclasses
+  failing to connect (from :ticket:`#192` discussion).
 - Added arbitrary but stable order to `Range` objects, thanks to
   Chris Withers (:ticket:`#193`).
 - Avoid blocking async connections on connect (:ticket:`#194`). Thanks to
   Adam Petrovich for the bug report and diagnosis.
-- Fixed unsafe access to object names causing assertion failures in
-  Python 3 debug builds (:ticket:`#188`).
-- Fixed handling of dsn and closed attributes in connection subclasses
-  failing to connect (from :ticket:`#192` discussion).
+- Don't segfault using poorly defined cursor subclasses which forgot to call
+  the superclass init (:ticket:`#195`).
+- Mark the connection closed when a Socket connection is broken, as it
+  happens for TCP connections instead (:ticket:`#196`).
 - Fixed overflow opening a lobject with an oid not fitting in a signed int
   (:ticket:`#203`).
-- Don't segfault using poorly defined cursor subclasses which forgot to call
-  the superclass init (:ticket:`#195`).
-<<<<<<< HEAD
 - Fixed possible segfault in named cursors creation.
-=======
-- Mark the connection closed when a Socket connection is broken, as it
-  happens for TCP connections instead (:ticket:`#196`).
-- Mark the connection closed if found broken on `poll()`.
-- It is now possible to call `get_transaction_status()` on closed connections.
->>>>>>> 75b98b56
 - Fixed debug build on Windows, thanks to James Emerton.
 
 
