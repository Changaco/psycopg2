--- conflicted
+++ resolved
@@ -1,13 +1,11 @@
-<<<<<<< HEAD
 2008-09-24  Federico Di Gregorio <fog@initd.org>
 
 	* lib/extras.py: added inet support and related tests.
-=======
+
 2008-09-23  James Henstridge  <james@jamesh.id.au>
 
 	* psycopg/psycopg.h (NotSupportedError_doc): clean up
 	spelling/grammar a bit, using exception description from the PEP.
->>>>>>> cc2aa0a9
 
 2008-09-23  Federico Di Gregorio <fog@initd.org>
 
