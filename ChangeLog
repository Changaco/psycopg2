--- conflicted
+++ resolved
@@ -1,9 +1,8 @@
-<<<<<<< HEAD
 2008-07-26  Federico Di Gregorio <fog@initd.org>
 
 	* psycopg/connection_type.c: merged get_backend_pid() method
 	by Casey Duncan.
-=======
+
 2008-07-23  James Henstridge  <james@jamesh.id.au>
 
 	* psycopg/lobject_type.c (lobject_setup): use
@@ -53,7 +52,6 @@
 
 	* psycopg/python.h: add definitions for Py_CLEAR() and Py_VISIT()
 	for compatibility with old versions of Python.
->>>>>>> a2f3e4a3
 
 2008-06-28  Federico Di Gregorio <fog@initd.org>
 
