2006-09-30  Federico Di Gregorio  <fog@initd.org>

	* ZpsycopgDA/DA.py: applied the infinity patch from 1.1 (fixes #122).

	* psycopg/adapter_datetime.py: fixed conversion problem with seconds
	in the (59,60) range (fixes #131).

	* ZpsycopgDA/DA.py: we now split on GMT+, GMT-, + or -. This should
	fix bug #129.

	* psycopg/adapter_datetime.py: now TimeFromTicks and
	TimestampFromTicks both accept fractionary seconds (fixes #130).

2006-09-23  Federico Di Gregorio  <fog@initd.org>

	* lib/errorcodes.py: added list of all PostgreSQL error codes
	compiled by Johan Dahlin.

	* psycopg/psycopg.h: applied compatibility macros from PEP 353.

	* Applied patch 1/3 from Piet Delport; from his email:
	   
	   psycopg2-Py_ssize_t-input.diff adjusts variables used for parameters
	   and return values.  These changes only prevent overflowing on values
	   greater than 32-bits, so they're not as critical as the other two
	   patches.  I tried to leave places unchanged where the input size is
	   already constrained to sizeof(int), but i might have missed a few
	   either way, not being too familiar with the codebase.

	* Applied patch 2/3 from Piet Delport; from his email:
	   
	   psycopg2-Py_ssize_t-output.diff adjusts variables used as outputs
	   from CPython API calls:  without it the calls try to write 64 bits
	   to 32 bit locations, trampling over adjacent values/pointers,
	   and segfaulting later.

	* Applied patch 1/3 from Piet Delport; from his email:
        
	   psycopg2-PyObject_HEAD.diff adds missing underscores to several
           "PyObject_HEAD" declarations.  As far as i can tell from gdb, the 
	   "PyObject HEAD" versions end up accidentally meaning almost exactly
	   the same, but get aligned differently on AMD64, resulting in wrong
	   size calculation and memory corruption later.

2006-09-11  Federico Di Gregorio  <fog@initd.org>

<<<<<<< HEAD
	* Fixed syntax error in lib/extras.py (see #123)

2006-09-02  Federico Di Gregorio  <fog@initd.org>

	* psycopg/adapter_mxdatetime.c, psycopg/psycopgmodule.c: fixed last
	problem with non-constant initializers.

	* psycopg/connection_type.c: applied patch from Joerg Sonnenberger
	to fix a double mutex destroy.

	* Release 2.0.5.1.

	* psycopg/cursor_type.c: applied patch from Jason Erickson to
	build on MSVC and older gcc.
=======
	* lib/extras.py: ported syntax error fix from 2.0 (#123).

2006-09-01  Federico Di Gregorio  <fog@initd.org>

	* psycopg/adapter_mxdatetime.c, psycopg/psycopgmodule.c: fixed last
        problem with non-constant initializers (merge from 2.0).

	* psycopg/connection_type.c: merged in double mutex destroy patch
	from Joerg Sonnenberger.

	* Implemented large objects support.

	* psycopg/connection_int.c: removed increment of self->mark,
	now it is done directly in pqpath.c to make sure even the
	large object support gets it.

	* Starting 2.1 development.
>>>>>>> 96f631d4

2006-09-01  Federico Di Gregorio  <fog@initd.org>

	* Release 2.0.5.

	* Fixed patch from #119, see tracker for details.

	* Preparing release 2.0.5.

	* psycopg/psycopgmodule.c: fixed filling of connection errors
	to include OperationalError.

	* setup.py: removed pydatetime option from initialize_options
	to make sure that the value in setup.cfg is used.

	* psycopg/psycopgmodule.c: applied patch from jdahlin (#120)
	to have .connect() accept either a string or int as the port
	parameter.

	* psycopg/adapter_binary.c: applied patch from jdahlin (#119)
	to fix the segfault on empty binary buffers.

	* psycopg/connection_type.c: added .status attribute to expose
	the internal status.

	* psycopg/pqpath.c: applied patch from intgr (#117) to fix
	segfault on null queries.

	* psycopg/cursor_type.c: applied patch from intgr (#116) to
	fix bad keyword naming and segfault in .executemany().

	* ZPsycopgDA/DA.py: applied ImageFile patch from Charlie
	Clark.

	* lib/pool.py: applied logging patch from Charlie Clark.
	It will probably get a makeup and be moved to the top-level
	module later.

2006-08-02  Federico Di Gregorio  <fog@initd.org>

	* Release 2.0.4.

	* Fixed bug in float conversion (check for NULL string was
	erroneously removed in 2.0.3!)

2006-07-31  Federico Di Gregorio  <fog@initd.org>

	* Release 2.0.3.

	* psycopg/cursor_type.c: applied patch from jbellis (#113) to
	allow column selection in .copy_from().

	* psycopg/psycopgmodule.c: fixed memory leak in custom exceptions
	(applied patch from #114).

2006-07-26  Federico Di Gregorio  <fog@initd.org>

	* psycopg/adapter_datetime.c (pydatetime_str): fixed error
	in conversion of microseconds for intervals and better algo
	(thanks to Mario Frasca.)

2006-06-18  Federico Di Gregorio  <fog@initd.org>

	* psycopg/adapter_binary.c: same as below.

        * psycopg/adapter_qstring.c: does not segfault anymore if 
	.getquoted() is called without preparing the qstring with 
	the connection.

2006-06-15  Federico Di Gregorio  <fog@initd.org>

	* psycopg/typecast_basic.c: fixed problem with bogus
	conversion when importing gtk (that was crazy, I didn't
	understand why it happened but the new code just fixes it.)

	* ZPsycopgDA/db.py: better type analisys, using an hash
	instead of a series of if (variation on patch from Charlie
	Clark.)

2006-06-11  Federico Di Gregorio  <fog@initd.org>

	* Release 2.0.2.

	* psycopg/typecast_array.c (typecast_array_cleanup): fixed a
	problem with typecast_array_cleanup always returning the new
	string length shorter by 1 (Closes: #93).

	* psycopg/adapter_binary.c: as below.

	* psycopg/adapter_qstring.c: wrapped #warning in #ifdef __GCC__
	because other compilers don't have it and it will just break
	compilation (patch from jason, our great win32 builder).

	* psycopg/adapter_list.c: applied patch to adapt an empty list
	into an empty array and not to NULL (from iGGy, closes: #108).

	* psycopg/cursor_type.c: applied patch from wkv to avoid
	under-allocating query space when the parameters are not of the
	right type (Closes: #110).

	* psycopg/connection_int.c: applied patch from wkv to avoid off 
	by one allocation of connection encoding string (Closes: #109).

2006-06-09  Federico Di Gregorio  <fog@initd.org>

        * Release 2.0.1.

	* Fixed some buglets in ZPsycopgDA (was unable to load due
	to shorter version number in psycopg module.)

2006-06-08  Federico Di Gregorio  <fog@initd.org>
	
	* Release 2.0.

	* ZPsycopgDA/DA.py: removed Browse table for 2.0 release; we'll
	add it back later.

2006-05-26  Federico Di Gregorio  <fog@initd.org>

	* Applied better PostgreSQL patch from AA.

2006-05-24  Federico Di Gregorio  <fog@initd.org>

	* Enabled 8.1.4 security fix only when the version is >= 8.1.4, fall
	back to old code otherwise.
	
	* psycopg/adapter_qstring.c: now quote using PQescapeStringConn if
	available. 

	* psycopg/adapter_binary.c: now quote using PQescapeByteaConn if
	available. 

2006-04-38  Federico Di Gregorio  <fog@initd.org>

	* setup.py: fixed little problem with mx_include_dir as suggested
	by kvc (this closes #102).

2006-04-24  Federico Di Gregorio  <fog@initd.org>

	* psycopg/adapter_pboolean.c: added the possibility to format boolean
	values as "true" and "false" instead of "'t'" and "'f'".

2006-03-08  Federico Di Gregorio  <fog@initd.org>

	* lib/extras.py: added .next() to DictCursot to support iteration.

2006-03-02  Federico Di Gregorio  <fog@initd.org>

	* psycopg/typecast_array.c (typecast_array_tokenize): removed cast
	to build without warnings on 64 bit arches.

2006-02-11  Federico Di Gregorio  <fog@initd.org>

	* Release 2.0 beta 8.

	* psycopg/config.h: applied patch from Jason to fix handle leak on
	win32, as documented in #92.

2006-02-11  Federico Di Gregorio  <fog@initd.org>

	* Release 2.0 beta 7.

	* psycopg/psycopgmodule.c: applied fix for memory overflow in
	connect() (reported by solt, #91.)

	* setup.py: applied patch from lbruno.

2006-01-11  Federico Di Gregorio  <fog@initd.org>

	* setup.py: does not report an error in pg_config unless the pg_config
	was explicitly set (allows for building with old options.) 

2006-01-06  Daniele Varrazzo  <daniele.varrazzo@gmail.com>

	* setup.py: libpq.dll not used anymore. win32 setup uses pg_config too.

2006-01-05  Federico Di Gregorio  <fog@initd.org>

	* psycopg/psycopgmodule.c (psyco_set_error): added function to set extra
	parameters on ProgrammingError instances. Also modified all occurances of
	PyErr_SetString(ProgrammingError,...) to psycopg_set_error(). 

	* setup.{cfg,py}: we now use pg_config to locate PostgreSQL libraries
	and headers (modified patch from lbruno, see #70.)

2006-01-01  Federico Di Gregorio  <fog@initd.org>

	* Preparing release 2 beta 7.

	* MANIFEST.in: we now distrbute pre-built documentation (still need
	to add to setup.py the code necessary to build docs as part of the
	build process.)

	* psycopg/connection_int.c: PostgreSQL encoding names are now force
	uppercase (after all PostgreSQL documentation reports them this way.)

2005-12-11 Federico Di Gregorio <fog@initd.org>

	* psycopg/typecast_array.c (typecast_array_cleanup): added functio
	to cleanup the "[...]=" part of an array result. This probably will
	need some more work for nested arrays but it fixed every test I was
	able to write. (Closes: #80)

2005-12-11  Federico Di Gregorio  <fog@initd.org>

	* setup.py: half-applied patch from Tavis to specify mx_include_dir
	in setup.cfg.

	* psycopg/typecast.c (typecast_parse_time): cz limit in the while
	loop is 6, not 5. This solve the problem with "fractionary" time zones
	and fixes #78. 

2005-12-06  Federico Di Gregorio  <fog@initd.org>

	* lib/extras.py: added .callproc() to DictCursor as suggested
	by Philip Semanchuk.

2005-11-29  Federico Di Gregorio  <fog@initd.org>

	* MANIFEST.in: added docs/async.txt. (Closes: #75)

2005-11-26  Daniele Varrazzo  <daniele.varrazzo@gmail.com>

	* psycopg/psycopgmodule.c: fixed exceptions refcount.

	* Fixed lots of doctrings and added Epydoc-generated docs support.

2005-11-24  Federico Di Gregorio  <fog@initd.org>

	* sandbox: added all the test and creash-me files to the repository.

	* psycopg/typecast.c (typecast_dealloc): now directly calls
	PyObject_Del to avoid to segfault.

2005-11-20  Federico Di Gregorio  <fog@initd.org>

	* psycopg/typecast.c: fixed problem with microseconds conversion by
	applying slightly modified patch from Ronnie Mackay.

2005-11-19  Federico Di Gregorio  <fog@initd.org>

	* lib/extensions.py: COMMITED -> COMMITTED. (Closes: #73)

	* doc/extensions.rst: included Daniele's work after minor cosmetic changes
	like using the new constants instead of numbers for transaction isolation
	levels.

2005-11-17  Federico Di Gregorio  <fog@initd.org>

	* ZPsycopgDA/pool.py: fixed connections leak by using the new name
	(PersistentConnectionPool) for the old connection pool class.

2005-11-16  Federico Di Gregorio  <fog@initd.org>

	* Preparing release 2.0 beta 6.
	
	* psycopg/adapter_mxdatetime.c: fixed all problems with mx conversions.
	
	* psycopg/typecast.c: now the timezone is set correctly even if there
	are no microseconds and/or the offset is 0;

	* examples/encoding.py: fixed example by using python utf8 encoding for
	the whole file.

	* lib/__init__.py: very nice hack from Harald Armin Massa to allow
	py2exe and similar tools to do their work without problems.

2005-11-15  Federico Di Gregorio  <fog@initd.org>

	* psycopg/psycopgmodule.c: now bails out with correct exception when one
	of the needed modules can't be imported (should fix #32.)

2005-11-14  Federico Di Gregorio  <fog@initd.org>

	* psycopg/typecast.c: added typecast_parse_date and typecast_parse_time
	functions to do locale-safe date/time parsing. This would probably also
	speed-up psycopg a little bit.

2005-11-07  Federico Di Gregorio  <fog@initd.org>

	* psycopg/pqpath.c: fixed problem with uninitialized value (all this was
	started by replacing calloc() calls with PyMem_Malloc().)

2005-11-04  Federico Di Gregorio  <fog@initd.org>

	* psycopg/typecast.c: a lot of changes:
	  - made typecast a new-style type
	  - removed coerce code and implemented the richcompare protocol that
	    allows to compare objects of different types
	  - much better __cmp__ method that allows to compare two typecast
	    objects and returns True if any two of the mapped oids match
	  - any object that can be used as an int works as right-hand operand
	    in __cmp__ operations 

	* psycopg/typecast_datetime.c: now typecast_PYINTERVAL_cast limit the
	scan to 'len' characters in the string (should fix #65.)

2005-11-03  Federico Di Gregorio  <fog@initd.org>

	* Applied patch from Daniele Varazzo to enable Decimal on Python
	2.3 when the module is available (run-time check, nice.)
	
2005-10-26  Federico Di Gregorio  <fog@initd.org>

	* setup.cfg: added include_dirs line for SUSE 9.3.

2005-10-22  Federico Di Gregorio  <fog@initd.org>

	* psycopg/cursor_type.c: added support for named cursors:
	  - .fetchXXX() methods now execute a FETCH if the cursor is named
	  - .execute() executes a DECLARE if the cursor is named
	  - .execute() fails if a named cursor is used in autocommit
	  - .executemany() can't be called on named cursors
	  - .scroll() executes a MOVE if the cursor is named
	  - .close() executes a CLOSE if the cursor is named
	  Also, a "transaction mark" was added to both the connection and the
	  cursor and an exception is raised when using a named cursor unless the
	  two marks correspond.

	* psycopg/connection_int.c: snprintf->PyOS_snprintf.

	* psycopg/psycopgmodule.c: snprintf->PyOS_snprintf.

	* psycopg/cursor_type.c: changed self->query type from C string to
	PyObject* to better manage queries in named cursors.

	* psycopg/psycopgmodule.c: cleaned up exception names (now the errors
	is printed as psycopg2.Error and not as the confusing
	psycopg2._psycopg.Error.)

2005-10-20  Federico Di Gregorio  <fog@initd.org>

	* lib/pool.py: renamed ThreadedConnectionPool to PersistentConnectionPool
	and added a connection pool that allows multiple connections per thread
	as ThreadedConnectionPool (courtesy of Daniele Varrazzo.)

2005-10-19  Federico Di Gregorio  <fog@initd.org>

	* Releasing 2.0 beta 5.
	
	* psycopg/adapter_mxdatetime.c: reverted to old strftime method to format
	mx.DateTime objects; the new method didn't worked in some corner-cases.
	This makes impossible to have more than 2 decimal places for seconds but
	at least we get the time right every time.

2005-10-18  Federico Di Gregorio  <fog@initd.org>

	* NOTIFY is back end working.

	* psycopg/connection_type.c: fixed problem with initialization of
	notifies list (also fixed small memory leak in connection dealloc.)

	* examples/notify.py: added NOTIFY example.

	* psycopg/cursor_type.c: added per-cursor type-casters dictionaries.

2005-10-18  Federico Di Gregorio  <fog@initd.org>

	* psycopg/typecast.c: temporary fix to typecasting objects to return
	False for any comparaison except an integer in self.values (i.e., we
	don't raise an exception anymore on a coerce error.) Epydoc is now
	happy.

	* psycopg/config.h: ZETA config.h patch from Charlie Clark.

	* examples/threads.py: fixed small typo: psycopg -> psycopg2.

	* Big cleanup of unsigned chars to tame gcc 4.

	* Big cleanup of module names (i.e., psycopg2._psycopg everywhere.)
	
	* psycopg/config.h: added fake localtime_r for platforms missing it

	* psycopg/cursor_type.c: cursors now have a FixedOffsetTimezone
	tzinfo_factory by default.

	* psycopg/adapter_datetime.c: added tzinfo argument to psycopg2.Time and
	psycopg2.Timestamp. Also now TimestampFromTicks sets the tzinfo object
	to psycopg2.tz.LOCAL.

2005-10-17  Federico Di Gregorio  <fog@initd.org>

	* psycopg/adapter_datetime.c: we now use localtime() instead of gmtime()
	to accound for the local time-zone in timestamps.

	* psycopg/connection_type.c: fixed docstring for .cursor().

	* psycopg/psycopgmodule.c: added useful docstring for .connect().

2005-10-08  Federico Di Gregorio  <fog@initd.org>

	* psycopg/connection_type.c: isolation level upper bound set to 2.

	* lib/psycopg1.py: explicitly set isolation level to 2 on .connect()
	to mimic psycopg 1 behaviour.

	* psycopg/connection_int.c: now set isolation level from
	default_transaction_isolation backend environment value.

	* psycopg/pqpath.c: removed serialization level 3: now everybody
	(except me) has to use the mnemonics defined in psycopg2.extensions.

	* lib/extensions.py: Added mnemonics for serialization levels.

2005-10-02  Federico Di Gregorio  <fog@debian.org>

	* psycopg/cursor_type.c (psyco_curs_callproc): applied callproc
	patch from Matt Goodall (added a check on _psyco_curs_execute
	return value and substituted malloc/free with PyMem versions.) 

2005-10-01  Federico Di Gregorio  <fog@debian.org>

	* psycopg/connection_int.c: fixed segfault by moving PyErr_Format
	after GIL acquisition (closes: #50).

	* psycopg/connection_type.c: applied patch from Matt Goodall to
	fix some doc strings.

2005-09-23  Federico Di Gregorio  <fog@debian.org>

	* lib/pool.py: applied patch from piro to avoid the scan of the
	whole connection array on getconn().

2005-09-12  Federico Di Gregorio  <fog@initd.org>

	* lib/pool.py: Applied psycopg->psycopg2 patch to from bug #35.

	* ZpsycopgDA/db.py: fixed problem with OperationalError that
	resulted in cryptic message to Zope users ("'OperationalError' is
	not defined".)
	
2005-08-23  Federico Di Gregorio  <fog@debian.org>

	* setup.py: applied patch from Daniele Varrazzo to avoid segfaults
	when compiling with migw for Python 2.4.x.

	* psycopg/adapter_mxdatetime.c (mxdatetime_str): ported code from 1.1.x
	to convert mxDateTime object preserving the precision of fractional
	seconds.

2005-08-22  Federico Di Gregorio  <fog@debian.org>

	* ZPsycopgDA/*.py: psycopg -> psycopg2. 

	* setup.py: modified to install the module components under
	psycopg2 on windows too (thanks to Daniele Varrazzo.)

2005-08-07  Federico Di Gregorio  <fog@debian.org>

	* psycopg/config.h: added __sun__ to the symbols checked for round()

2005-07-21  Federico Di Gregorio  <fog@debian.org>

	* psycopg/adapter_datetime.c (psyco_XXXFromTicks): fixed the 1900
	years offset reported by Jeroen van Dongen (see ticket #33). 

2005-07-17  Federico Di Gregorio  <fog@debian.org>

	* Release 2.0 beta 4.

	* lib/extras.py (DictConnection.cursor): added DictConnection to
	make easier to retrieve data in DictRows.

2005-06-24  Federico Di Gregorio  <fog@initd.org>

	* psycopg/typecast_datetime.c (typecast_PYINTERVAL_cast): applied patch
	from Geert Jansen to fix interval bug due to overflow.

2005-06-18  Federico Di Gregorio  <fog@initd.org>

	* setup.cfg: some clarifications and include_dirs example for Mandrake.
	
	* ZPsycopgDA/DA.py: DTMLFile -> HTMLFile everywhere to fix zope
	cut&paste problems.
	
	* MANIFEST.in: added missing files to do bdist_rpm.
	
	* lib/psycopg1.py: fixed .dictfetchrow() to return None if fetchone()
	returns None instead of raising an exception.
	
	* ZPsycopgDA/icons: replaced corrupted icons with good ones. 

2005-06-13  Federico Di Gregorio  <fog@initd.org>

	* psycopg/psycopgmodule.c (psyco_connect): changed the port keyword
	parameter type to int (instead of string); this should fix #23.
	
	* psycopg/cursor_type.c (_psyco_curs_execute): now checks for
	empty queries and raise a ProgrammingError if appropriate (closes:
	#24).
	
	* setup.py: psycopg module renamed to psycopg2.

2005-06-02  Federico Di Gregorio  <fog@debian.org>

	* psycopg/cursor_type.c (_psyco_curs_execute): fixed segfault when
	not passing string or unicode to .execute().

2005-06-01  Federico Di Gregorio  <fog@debian.org>

	* examples/fetch.py: added example about using DECLARE CURSOR.

	* psycopg/adapter_datetime.c (psyco_TimestampFromTicks): "Hmmm,
	looks like someone forgot that C expects months to start counting
	from 0, but the Python date routines start counting from 1." That
	was me: fixed.

2005-05-31  Federico Di Gregorio  <fog@debian.org>

	* psycopg/cursor_type.c (_psyco_curs_execute): if a
	UnicodeEncodeError is raised during the converion of a unicode
	query we let it propagate insead of segfaulting.
	
2005-5-27  Federico Di Gregorio,  <fog@lana.initd.org>

	* tests/types_basic.py: fixed float and binary tests.

2005-05-26  Federico Di Gregorio  <fog@debian.org>

	* Release 2.0b3.

	* ZPsycopgDA/db.py (DB.convert_description): isolated description
	conversion (and fixed the conversion as per #18).

	* ZPsycopgDA/DA.py: fixed again; this time Zope should work for
	real. :/  Also fixed the type-casters (psycopg 2 added the extra
	cursor parameter) as reported in #18.

	* psycopg/psycopgmodule.c (init_psycopg): fixed Python 2.2 build. 

2005-05-19  Federico Di Gregorio  <fog@debian.org>

	* Release 2.0b2.
	
	* lib/extras.py (DictRow): Some extra methods for DictRow.

	* psycopg/cursor_type.c (_psyco_curs_execute): added explict check
	to avoid using None as bound variables (very importand for cursor
	subclasses calling cursor.execute(self, query, None).

2005-05-18  Federico Di Gregorio  <fog@debian.org>

	* ZPsycopgDA/DA.py (ALLOWED_PSYCOPG_VERSIONS): updated to work
	with 2.0b2 only (will support only the exact version untill final
	2.0 release.)

	* setup.py: Applied combined patch from Daniele Varrazzo and Jason
	Erickson to build on win32 using MSVC or mingw.

2005-05-15  Federico Di Gregorio  <fog@debian.org>

	* psycopg/microprotocols.c (microprotocols_adapt): fixed memory
	leak on None as suggested by gh (closes: #16).

2005-05-10  Federico Di Gregorio  <fog@debian.org>

	* lib/extras.py (DictRow): we now save a reference to the index
	itself and not to the cursor to avoid problems while accessing
	DictRow objects after reusing the cursor for a different query
	(using  Kevin Jacobs db_row would be much better but DictRow is
	just an example, right?)

2005-05-09  Federico Di Gregorio  <fog@debian.org>

	* Release 2.0 beta 1.

	* psycopg/typecast_datetime.c (typecast_PYDATETIME_cast): fixed a
	typo (pyDateTimeModuleP->pyDateTimeTypeP) that was causing errors
	with infinite datetime values.

	* psycopg/adapter_binary.c (binary_str): Py_XINCREF on the buffer
	that can be NULL on error.

	* psycopg/typecast_binary.*: applied slightly modified
	chunk/buffer object patch to allow round-trip of buffer objects
	(BYTEA columns.) 

	* psycopg/cursor_type.c (psyco_curs_executemany): applied slightly
	fixed patch from wrobell to allow iterators in .executemany().

2005-04-18  Federico Di Gregorio  <fog@debian.org>

	* MANIFEST.in: included debian directory.

2005-04-10  Federico Di Gregorio  <fog@debian.org>

	* psycopg/adapter_list.*: added list adapter. 

	* psycopg/microprotocols.c (microprotocol_getquoted): moved
	_mogrify_getquoted into utility function in the microprotocols
	library.

	* setup.py: Added extensive error message on missing datetime
	headers.

	* Applied mingw patch from Daniele Varazzo. 

2005-04-03  Federico Di Gregorio  <fog@debian.org>

	* lib/psycopg1.py (connection.autocommit): added compatibility
	.autocommit() method.

	* psycopg/psycopgmodule.c (psyco_connect): factory ->
	connection_factory.

	* lib/psycopg1.py: added psycopg 1.1.x compatibility module.

2005-03-29  Federico Di Gregorio  <fog@debian.org>

	* Applied patch to fix tuple count.
	
	* psycopg/pqpath.c (pq_is_busy): Staring from bug report from
	Jason Erickson fixed segfaults due to calling Python function
	without holding the GIL.
 
2005-03-24  Federico Di Gregorio  <fog@debian.org>

	* psycopg/adapter_binary.c (binary_escape): propagated Andrea's
	fix to binary adapter.

	* psycopg/adapter_qstring.c (qstring_quote): applied patch from
	Andrea Arcangeli to fix allocation failures (>4Gb) on 64 bit
	arches.

	* psycopg/typecast_array.c (typecast_array_tokenize): much better
	tokenization code.

2005-03-23  Federico Di Gregorio  <fog@debian.org>

	* psycopg/typecast_basic.c: all the basic casters now respect the
	passed string length.

	* psycopg/typecast.c (typecast_cast): set curs->caster to self
	during the type-casting.

	* psycopg/cursor_type.c: added "typecaster" attribute to the
	cursor (this is safe, cursors can't be shared among threads and
	the attribute is RO.)

2005-03-22  Federico Di Gregorio  <fog@debian.org>

	* psycopg/typecast_array.c: added some more structure to implement
	array typecasting.

	* scripts/buildtypes.py: new version to include array data.

2005-03-15  Federico Di Gregorio  <fog@debian.org>

	* lib/extensions.py: Added AsIs import.

2005-03-12  Federico Di Gregorio  <fog@debian.org>

	* psycopg/cursor.h: removed "qattr", not used anymore and added
	"cast", holding the typecaster currently in use.

	* Release 1.99.13.

	* psycopg/cursor_type.c (psyco_curs_executemany): implemented as a
	wrapper to extract python arguments and then call
	_psyco_curs_execute().

	* psycopg/cursor_type.c (_psyco_curs_execute): splitted away
	python argument parsing from the real execute code, to later allow
	for .executemany().

	* psycopg/cursor_type.c (_psyco_curs_buildrow_fill): modified to
	call typecast_cast().
	
	* psycopg/typecast.c (typecast_call/typecast_cast): modified
	typecast_call to use the new typecast_cast that avoids one string
	conversion on every cast.

2005-03-04  Federico Di Gregorio  <fog@initd.org>

	* Release 1.99.12.1.

	* psycopg/adapter_asis.c (asis_str): changed call to PyObject_Repr
	to PyObject_Str to avoid problems with long integers.

2005-03-03  Federico Di Gregorio  <fog@debian.org>

	* psycopg/typecast.h: added array casting functions.

	* scripts/maketypes.sh: does not generate pgversion.h anymore. 

	* Updated all examples for the release.

2005-03-02  Federico Di Gregorio  <fog@debian.org>

	* Release 1.99.12.
	
	* psycopg/adapter_*.c: added __conform__ to all adapters.
	
	* psycopg/adapter_qstring.c (qstring_quote): we now use
	PyString_AsStringAndSize() instead of strlen() that would stop at
	the first embedded \0 (but note that libpq quoting function will
	truncate the string anyway!)
	
	* COPY TO implemented using both old and new (v3) protocol.

	* psycopg/pqpath.c (_pq_copy_out_v3): implemented and working.

	* psycopg/cursor_type.c (psyco_curs_copy_to): added cursor object
	interface for copy_to.

	* COPY FROM implemented using both old and new (v3) protocol.

	* psycopg/config.h (Dprintf): declaration for asprintf is gone.

	* psycopg/pqpath.c (_pq_copy_in_v3): implemented.

2005-03-01  Federico Di Gregorio  <fog@debian.org>

	* setup.py: now we generate a slighly more verbose version string
	that embeds some of the compile options, to facilitate users' bug
	reports.

	* psycopg/cursor_type.c (psyco_curs_copy_from): we now use
	PyOS_snprintf instead of asprintf. On some platforms this can be
	bad (win32).. if that's your case, get a better platform. :/

	* psycopg/microprotocols.c (microprotocols_adapt): fixed small
	typo that made adaptation using __conform__ impossible.

2005-02-28  Federico Di Gregorio  <fog@debian.org>

	* lib/extras.py: removed AsIs adapter (now a built-in); also
	removed prepare() method from the adapters that don't use it to
	avoid an extra method call at mogrification time.

	* psycopg/psycopgmodule.c (psyco_adapters_init): added
	initialization of the AsIs adapter (adapts int, long, float and
	*wonder* None!)

	* psycopg/cursor_type.c (_mogrify_getquoted): reorganized the code
	to adapt and then call .getquoted() to obtain the quoted data into
	this new function.

2005-2-27  Federico Di Gregorio  <fog@initd.org>

	* examples/myfirstrecipe.py: fixed adapter registration. 

2005-2-7  Federico Di Gregorio  <fog@initd.org>

	* setup.py: added patch by Valentino Volonghi to build on MacOS X.

2005-01-29  Federico Di Gregorio  <fog@debian.org>

	* psycopg/pqpath.c (_pq_fetch_tuples): fixed scale-related
	segfault (*fourth* mail from Andrea. Another couple like this and
	psycopg 2 will exit alpha at warp speed.)
	
	* psycopg/pqpath.c (pq_fetch): _pq_copy_out_3 -> _pq_copy_out_v3
	(second and third mail from Andrea. :/)

	* psycopg/cursor_type.c (_psyco_curs_has_write_check): added check
	on .write() attribute, fixed compilation problems (first mail from
	Andrea Arcangeli.)

2005-01-20  Federico Di Gregorio  <fog@debian.org>

	* lib/extensions.py (register_adapter): added register_adapter
	function, exported ISQLQuote in psycopg.extensions.

2005-01-18  Federico Di Gregorio  <fog@debian.org>

	* psycopg/pqpath.c (_pq_fetch_tuples): ported scale/precision fix
	from psycopg 1.1.

	* LICENSE: detailed licensing information. Re-licensed some parts
	under BSD-like to allow integration is pysqlite.

2005-01-13  Federico Di Gregorio  <fog@debian.org>

	* ZPsycopgDA/db.py (DB.query
	): ported ZPsycopgDA connection fix
	from psycopg 1.1.

	* lib/*.py: added pydoc-friendly messages.

2005-01-12  Federico Di Gregorio  <fog@debian.org>

	* Added debian directory (thanks to W. Borgert who sent initial
	patch based on cdbs.)

2004-12-20  Federico Di Gregorio  <fog@debian.org>

	* psycopg/pqpath.c (pq_execute): removed multiple calls to
	pq_fetch in syncronous DBAPI compatibility mode to solve rowcount
	problem.

2004-12-14  Federico Di Gregorio  <fog@debian.org>

	* Mm.. release 1.99.11.

	* psycopg/cursor_type.c (_psyco_curs_prefetch): fixed bug in
	interaction between the .isready() method and
	_psyco_curs_prefetch: isready now store away the pgres but leave
	prefetch do its work.

	* psycopg/*.c: changed the names of most of the psycopg's built-in
	types to replect their position in the psycopg._psycopg module.

2004-12-10  Federico Di Gregorio  <fog@debian.org>

	* psycopg/cursor_type.c: now *all* write or async accesses to the
	connection object are arbitrated using the connection lock.
	
	* psycopg/cursor_type.c (psyco_curs_isready): now we reset the
	current async cursor if it is ready, to allow other cursors to
	.execute() without raising the "transaction in progress" error.

	* psycopg/pqpath.c (pq_is_busy): gained status of high-level
	function with its own blocking and locking.

	* psycopg/cursor.h (EXC_IF_CURS_CLOSED): also checks the
	connection (a closed connection implies a closed cursor.)

	* psycopg/cursor_type.c: cursor's connection is correctly
	INCREFfed and DECREFfed.

	* psycopg/connection_type.c: removed the cursors list from the
	connection object. It is not necessary anymore for the connection
	to know about the cursors and the reference counting will keep the
	connection alive (but possibly closed) until all cursors are
	garbage collected.

2004-11-20  Federico Di Gregorio  <fog@initd.org>

	* psycopg/cursor_type.c (_mogrify): ported %% fix from 1.1.15. 

2004-11-20  Federico Di Gregorio  <fog@initd.org>

	* psycopg/cursor_type.c (psyco_curs_execute): added check to raise an
	exception if a cursor tries to .execute() while an async query is
	already in execution froma  different cursor. 

2004-11-20  Federico Di Gregorio  <fog@debian.org>

	* psycopg/connection_type.c (psyco_conn_cursor): renamed 'cursor'
	argument to 'cursor_factory'.

2004-11-19  Federico Di Gregorio  <fog@debian.org>

	* psycopg/cursor_type.c (_psyco_curs_buildrow_fill): now standard
	tuples are filled using PyTuple_SET_ITEM while extended types
	(created via row_factory) are filled using PySequence_SetItem.
	
	* psycopg/cursor_type.c: changed cursor attribute name from
	tuple_factory to row_factory.

2004-10-14  Federico Di Gregorio  <fog@debian.org>

	* psycopg/cursor_type.c (_psyco_curs_buildrow_fill): now we use
	PySequence_SetItem to avoid problems with containers created from
	cursor's .tuple_factory attribute.

	* lib/extras.py (DictCursor.execute): fixed stupid bug with cursor
	setting self.tuplefactory instead of self.tuple_factory.

2004-10-02  Federico Di Gregorio  <fog@debian.org>

	* Release 1.99.10.
	
	* psycopg/cursor_type.c (_psyco_curs_buildrow_*): unified normal
	and factory code into the _psyco_curs_buildrow_fill function; no
	more memory leaks here. 

	* psycopg/config.h (round): added check for __FreeBSD__ (that
	should be defined when compiling with gcc, I hope.)

	* setup.py: removed a lot of code now in setup.cfg.

2004-09-24  Federico Di Gregorio  <fog@debian.org>

	* psycopg/cursor_type.c (cursor_dealloc): fixed small memory leak
	due to missing disposal of self->pgres.

2004-9-14  Federico Di Gregorio  <fog@initd.org>

	*  examples/dialtone.py: Added adapt() example by Valentino
	Volonghi.

2004-09-14  Federico Di Gregorio  <fog@debian.org>

	* psycopg/microprotocols.c (microprotocols_adapt): lots of changes
	to the microprotocols layer (it is not micro anymore);
	implementing almost all the PEP 246. The adapter registry is now
	indexed by (type, protocol) and not by type alone.

2004-09-13  Federico Di Gregorio  <fog@debian.org>

	* psycopg/cursor_type.c (_mogrify): and qattr is gone.

2004-09-05  Federico Di Gregorio  <fog@debian.org>

	* Release 1.99.9 (or, the "twisting by the pool" release).

	* psycopg/pqpath.c (_pq_fetch_tuples): changed to "static void"
	instead of "static int", no ways for this function to fail.

2004-09-04  Federico Di Gregorio  <fog@debian.org>

	* psycopg/pqpath.c (_pq_fetch_tuples): ported rowcount fix from
	1.1.15.

	* ZPsycopgDA/*: ZPsycopgDA back in action, using the new pooling
	code.

2004-08-29  Federico Di Gregorio  <fog@debian.org>

	* psycopg/typecast_basic.c (typecast_DECIMAL_cast): added DECIMAL
	typecaster; it even works :).

	* scripts/buildtypes.py (basic_types): added DECIMAL typecaster
	for the NUMERIC oid.

	* examples/threads.py: updated threads example to use pooling code. 

	* lib/pool.py: added very simple and thread-safe connection
	pooling class.

	* psycopg/cursor_type.c (psyco_curs_fetchmany): fixed problem with
	.fetchall() and .fetchmany() returning None instead of [] on empty
	result sets.

	* Release 1.99.8.

2004-08-28  Federico Di Gregorio  <fog@debian.org>

	* psycopg/cursor_type.c (psyco_curs_execute): added processing of
	unicode queries.

	* examples/encoding.py: much better encoding example, also using
	the new UNICODE typecaster.

	* psycopg/typecast_basic.c (typecast_UNICODE_cast): added UNICODE
	typecaster.

	* lib/extensions.py: the encodings dictionary is not available by
	default but can be accessed from the psycopg.extensions module.

	* psycopg/adapter_qstring.h: remove encoding information from
	qstring adapter and moved it into psycopg module.

2004-08-26  Federico Di Gregorio  <fog@debian.org>

	* psycopg/cursor_type.c (_psyco_curs_prefetch): added check for
	asynchronous fetch by wrong cursor.

	* psycopg/pqpath.c (pq_fetch): fixed backend status message (bug
	reported by Daniele Varrazzo.)

2004-07-29  Federico Di Gregorio  <fog@debian.org>

	* psycopg/typecast_basic.c (typecast_BINARY_cast): reverted to
	using strings instead of buffers when converting postgresql binary
	objects (should *temporarily* fix corruption bug reported on
	win32.)

2004-07-21  Federico Di Gregorio  <fog@debian.org>

	* psycopg/cursor_type.c: removed __iter__ and next methods from
	object methods and moved them where they do belong (tp_iter and
	tp_iternext.) Bug reported by Daniele Varrazzo (again!)

2004-07-19  Federico Di Gregorio  <fog@debian.org>

	* psycopg/typecast_datetime.c (typecast_PYINTERVAL_cast): replaced
	round() with micro() when rounding seconds (fixes bugs reported by
	Daniele Varrazzo.)

2004-07-16  Federico Di Gregorio  <fog@debian.org>

	* psycopg/pqpath.c (pq_set_critical): allow for a custom message
	insted of the one from PQerrorMessage.
	(pq_resolve_critical): added argument to specify if connection is
	to be closed (used to not close it during COPY FROM/TO criticals.)

	* psycopg/cursor_type.c (psyco_curs_fileno, psyco_curs_isready):
	added extension methods related to async queries. 

2004-07-15  Federico Di Gregorio  <fog@debian.org>

	* Release 1.99.7.

	* examples/tz.py: added example about time zones.

	* psycopg/typecast_datetime.c (typecast_PYDATETIME_cast): create
	FixedOffsetTimezone for postgresql "timestamp with time zone"
	types.

	* lib/tz.py: added (even more than) needed tzinfo classes.

	* psycopg/typecast.c (typecast_call): changed typecast call code
	to take the additional cursor parameter, needed for
	cursor-dependent type casting (tzinfo & friends.)

	* psycopg/cursor_type.c (_psyco_curs_buildrow_with_factory): added
	use of tuple factories to fetcXXX methods.

	* lib/extras.py: little extra goodies for psycopg.

2004-07-14  Federico Di Gregorio  <fog@debian.org>

	* Release 1.99.6. 
	
	* psycopg/connection_type.c: added .dsn attribute to connection
	objects.

	* psycopg/cursor_type.c (psyco_curs_mogrify): added .mogrify()
	method.

	* psycopg/adapter_qstring.c: copy the connection encoding only if
	wrapped object is unicode and added table of encodings.

2004-07-13  Federico Di Gregorio  <fog@debian.org>

	* psycopg/cursor_type.c (_mogrify): moved Dprintf statement to
	avoid dereferencing empty pointer (from 1.1.x)
	(psyco_curs_execute): now we save the query in self->query instead
	of freeing the memory ASAP.
	(cursorObject_members): and we finally export the saved query
	through the cursor members interface. that's all folks.

	* lib/extensions.py: added extensions module to clearly separate
	psycopg own extensions from DBAPI-2.0

2004-07-10  Federico Di Gregorio  <fog@debian.org>

	* psycopg/typecast_datetime.c: ported interval fix from 1.1.x.

2004-05-16  Federico Di Gregorio  <fog@debian.org>

	* psycopg/typecast_datetime.c (typecast_*_cast): fixed Value error
	when seconds > 59 by setting minutes += 1 and seconds -= 60
	(reported by Marcel Gsteiger.) 

2004-04-24  Federico Di Gregorio  <fog@debian.org>

	* ported time interval patch by Ross Cohen from 1.1.12.

2004-04-19  Federico Di Gregorio  <fog@debian.org>

	* psycopg/typecast_datetime.c (typecast_PYDATE_cast): applied
	patch from Jason Erickson: min and max taken from datetime.Date
	type.
	
2004-04-18  Federico Di Gregorio  <fog@debian.org>

	* Applied changes from Jason Erickson to build on win32; see his
	(slightly edited) entry below. (Still builds on Linux :)

	* psycopg/*.c: removed inclusion of pthread.h from all files
	except psycopg/config.h to build on win32 without faking the file.

2004-04-15  Jason Erickson <jerickso@stickpeople.com>
 
        * setup.py: Various changes. The critical ones: 
	  - Make an empty pthread.h file so all the code doing an 
	    #include <pthread.h> will find something.
	  - Appended the winsock2 library and the PostgreSQL library to 
	    the library path.
	  - Setup the include path.
	  - Have the PSYCOPG_VERSION macro be included with quotes.
 
        * config.h: Added/Cleaned up Win32 includes, defines, stub functions.
 
        * typecast.h: Removed ';' after PyObject_HEAD in the
	typecastObject structure since Microsoft Visual Studio does not
	like it.

2004-04-15  Federico Di Gregorio  <fog@debian.org>

	* Release 1.99.5 (bug-fixing and reorganization)

	* setup.py et al.: moved psycopg to psycopg._psycopg to make
	easier to provide high level python-only utilities (like the
	promised pooling code). psycopg/__init__.py imports _psycopg and
	make all the default DBAPI-2.0 stuff available. 

2004-04-14  Federico Di Gregorio  <fog@debian.org>

	* psycopg/psycopgmodule.c (initpsycopg): wrapped initialization of
	date/time adapters in #ifdefs to have psycopg compile without mx
	or builtin datetime.

2004-04-10  Federico Di Gregorio  <fog@debian.org>

	* Release 1.99.4.

2004-04-09  Federico Di Gregorio  <fog@debian.org>

	* psycopg/typecast_builtins.c: changed DATE to not include
	DATETIME types anymore.

	* psycopg/adapter_datetime.c (pydatetime_str): switched from
	strftime to isoformat to preserve fractional seconds.

2004-04-08  Federico Di Gregorio  <fog@debian.org>

	* psycopg/psycopgmodule.c (psyco_connect): ported sslmode
	parameter from 1.1 branch.

	* psycopg/adapter_datetime.*: added python built-in datetime
	adapters. also added the datetime typecasters (still using mx as
	default).

	* psycopg/typecast.h: removed aliases, they now live in the right
	typecast_xxx.c file.

2004-03-08  Federico Di Gregorio  <fog@debian.org>

	* Release 1.99.3 (alpha 4).

	* examples/lastrowid.py: and the .lastrowid example is in. 

	* psycopg/cursor_type.c (_mogrify): added call to .prepare()
	method in both dict and sequence path.

	* psycopg/connection_int.c (conn_set_client_encoding): added
	encoding-change code.

	* psycopg/adapter_qstring.c (qstring_quote): added hard-coded
	support for utf8 and latin1 encodings.

2004-03-01  Federico Di Gregorio  <fog@debian.org>

	* psycopg/connection_int.c (conn_close): does not use libpq
	functions on NULL pgconn (this can happen when conn_close is
	called after a failed PQconnect.)

2004-02-29  Federico Di Gregorio  <fog@debian.org> 

	* Release 1.99.2 (alpha 3).
	
	* psycopg/cursor_type.c: added .rownumber and .connection
	attributes. Also added .scroll(), .next() and .__iter__() methods
	(see DBAPI2-.0 extensions on PEP.)

	* psycopg/connection_type.c (psyco_conn_set_isolation_level):
	added connection method .set_isolation_level(). Also added all
	error objects to the connection (see DBAPI2-.0 extensions on PEP.)

	* psycopg/connection_int.c (conn_switch_isolation_level): added
	isolation level switching code.

	* setup.py: removed all references to PSYCOPG_NEWSTYLE: support
	for python < 2.2 has been dropped.

	* typecast_basic.c (typecast_BINARY_cast): now binary objects are
	returned as true buffers.

	* adapter_binary.*: added adapter for buffers and binary (bytea)
	objects.

	* Release 1.99.1 (alpha 2).

	* adapter_mxdatetime.*: added adapters for all mx.DateTime types.

2004-02-28  Federico Di Gregorio  <fog@debian.org>

	* cursor_type.c (_mogrify): complete rework of the mogrification
	code to use the microprotocols_adapt function.

	* typecast_basic.c (typecast_BOOLEAN_cast): we now return real
	Py_True and Py_False values.

	* microprotocols.h: added very simple microprotocols
	implementation to allow for python->postgresql types registry.

2004-01-05  Federico Di Gregorio  <fog@debian.org>

	* connection_int.c (conn_commit/conn_rollback): added code to
	commit/rollback and connection methods. 

2004-01-04  Federico Di Gregorio  <fog@debian.org>

	* cursor_type.c (psyco_curs_fetchone): added fetchone method.

2004-01-03  Federico Di Gregorio  <fog@debian.org>

	* added (empty) INSTALL file.

	* cursor_type.c (cursor_dealloc): added qattr for custom object
	quoting using a callable attribute.
	(_mogrify): ported new, fixed mogrification code from 1.1.12.

2003-08-01  Federico Di Gregorio  <fog@debian.org>

	* cursor_type.c (_mogrify_sequence): added sequence mogrification,
	can be done better, on the dict model.

2003-07-28  Federico Di Gregorio  <fog@debian.org>

	* typeobj_qstring.c: added quoted strings (can use both own code,
	like psycopg 1.x or PQescapeString from lipq.)

2003-07-21  Federico Di Gregorio  <fog@debian.org>

	* connection_type.c (psyco_conn_close): added .close()
	method. wow.

	* cursor_*.c: added basic cursor interface (new-style.)

2003-07-20  Federico Di Gregorio  <fog@debian.org>

	* psycopg/*: beginning of new source layout. if you think this
	changelog is somewhat empty, you're right. look at
	doc/ChangeLog-1.x for psycopg 1.x changelog just before the
	branch.

<|MERGE_RESOLUTION|>--- conflicted
+++ resolved
@@ -1,3 +1,16 @@
+2006-09-01  Federico Di Gregorio  <fog@initd.org>
+
+	* psycopg/connection_type.c: merged in double mutex destroy patch
+	from Joerg Sonnenberger.
+
+	* Implemented large objects support.
+
+	* psycopg/connection_int.c: removed increment of self->mark,
+	now it is done directly in pqpath.c to make sure even the
+	large object support gets it.
+
+	* Starting 2.1 development.
+
 2006-09-30  Federico Di Gregorio  <fog@initd.org>
 
 	* ZpsycopgDA/DA.py: applied the infinity patch from 1.1 (fixes #122).
@@ -44,7 +57,6 @@
 
 2006-09-11  Federico Di Gregorio  <fog@initd.org>
 
-<<<<<<< HEAD
 	* Fixed syntax error in lib/extras.py (see #123)
 
 2006-09-02  Federico Di Gregorio  <fog@initd.org>
@@ -59,25 +71,6 @@
 
 	* psycopg/cursor_type.c: applied patch from Jason Erickson to
 	build on MSVC and older gcc.
-=======
-	* lib/extras.py: ported syntax error fix from 2.0 (#123).
-
-2006-09-01  Federico Di Gregorio  <fog@initd.org>
-
-	* psycopg/adapter_mxdatetime.c, psycopg/psycopgmodule.c: fixed last
-        problem with non-constant initializers (merge from 2.0).
-
-	* psycopg/connection_type.c: merged in double mutex destroy patch
-	from Joerg Sonnenberger.
-
-	* Implemented large objects support.
-
-	* psycopg/connection_int.c: removed increment of self->mark,
-	now it is done directly in pqpath.c to make sure even the
-	large object support gets it.
-
-	* Starting 2.1 development.
->>>>>>> 96f631d4
 
 2006-09-01  Federico Di Gregorio  <fog@initd.org>
 
