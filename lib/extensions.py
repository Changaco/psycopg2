"""psycopg extensions to the DBAPI-2.0

This module holds all the extensions to the DBAPI-2.0 provided by psycopg.

- `connection` -- the new-type inheritable connection class
- `cursor` -- the new-type inheritable cursor class
- `lobject` -- the new-type inheritable large object class
- `adapt()` -- exposes the PEP-246_ compatible adapting mechanism used
  by psycopg to adapt Python types to PostgreSQL ones

.. _PEP-246: http://www.python.org/peps/pep-0246.html
"""
# psycopg/extensions.py - DBAPI-2.0 extensions specific to psycopg
#
# Copyright (C) 2003-2010 Federico Di Gregorio  <fog@debian.org>
#
# psycopg2 is free software: you can redistribute it and/or modify it
# under the terms of the GNU Lesser General Public License as published
# by the Free Software Foundation, either version 3 of the License, or
# (at your option) any later version.
#
# In addition, as a special exception, the copyright holders give
# permission to link this program with the OpenSSL library (or with
# modified versions of OpenSSL that use the same license as OpenSSL),
# and distribute linked combinations including the two.
#
# You must obey the GNU Lesser General Public License in all respects for
# all of the code used other than OpenSSL.
#
# psycopg2 is distributed in the hope that it will be useful, but WITHOUT
# ANY WARRANTY; without even the implied warranty of MERCHANTABILITY or
# FITNESS FOR A PARTICULAR PURPOSE.  See the GNU Lesser General Public
# License for more details.

import re as _re
import sys as _sys

from psycopg2._psycopg import UNICODE, INTEGER, LONGINTEGER, BOOLEAN, FLOAT
from psycopg2._psycopg import TIME, DATE, INTERVAL, DECIMAL
from psycopg2._psycopg import BINARYARRAY, BOOLEANARRAY, DATEARRAY, DATETIMEARRAY
from psycopg2._psycopg import DECIMALARRAY, FLOATARRAY, INTEGERARRAY, INTERVALARRAY
from psycopg2._psycopg import LONGINTEGERARRAY, ROWIDARRAY, STRINGARRAY, TIMEARRAY
from psycopg2._psycopg import UNICODEARRAY

from psycopg2._psycopg import Binary, Boolean, Int, Float, QuotedString, AsIs
try:
    from psycopg2._psycopg import MXDATE, MXDATETIME, MXINTERVAL, MXTIME
    from psycopg2._psycopg import MXDATEARRAY, MXDATETIMEARRAY, MXINTERVALARRAY, MXTIMEARRAY
    from psycopg2._psycopg import DateFromMx, TimeFromMx, TimestampFromMx
    from psycopg2._psycopg import IntervalFromMx
except ImportError:
    pass

try:
    from psycopg2._psycopg import PYDATE, PYDATETIME, PYINTERVAL, PYTIME
    from psycopg2._psycopg import PYDATEARRAY, PYDATETIMEARRAY, PYINTERVALARRAY, PYTIMEARRAY
    from psycopg2._psycopg import DateFromPy, TimeFromPy, TimestampFromPy
    from psycopg2._psycopg import IntervalFromPy
except ImportError:
    pass

<<<<<<< HEAD
from psycopg2._psycopg import adapt, adapters, encodings, connection, cursor, lobject, Xid, libpq_version
from psycopg2._psycopg import parse_dsn, make_dsn, quote_ident
=======
from psycopg2._psycopg import adapt, adapters, encodings, connection, cursor
from psycopg2._psycopg import lobject, Xid, libpq_version, parse_dsn, quote_ident
>>>>>>> ab5d8f41
from psycopg2._psycopg import string_types, binary_types, new_type, new_array_type, register_type
from psycopg2._psycopg import ISQLQuote, Notify, Diagnostics, Column

from psycopg2._psycopg import QueryCanceledError, TransactionRollbackError
from psycopg2._psycopg import REPLICATION_PHYSICAL, REPLICATION_LOGICAL
from psycopg2._psycopg import ReplicationConnection, ReplicationCursor, ReplicationMessage

try:
    from psycopg2._psycopg import set_wait_callback, get_wait_callback
except ImportError:
    pass

"""Isolation level values."""
ISOLATION_LEVEL_AUTOCOMMIT          = 0
ISOLATION_LEVEL_READ_UNCOMMITTED    = 4
ISOLATION_LEVEL_READ_COMMITTED      = 1
ISOLATION_LEVEL_REPEATABLE_READ     = 2
ISOLATION_LEVEL_SERIALIZABLE        = 3

"""psycopg connection status values."""
STATUS_SETUP    = 0
STATUS_READY    = 1
STATUS_BEGIN    = 2
STATUS_SYNC     = 3  # currently unused
STATUS_ASYNC    = 4  # currently unused
STATUS_PREPARED = 5

# This is a useful mnemonic to check if the connection is in a transaction
STATUS_IN_TRANSACTION = STATUS_BEGIN

"""psycopg asynchronous connection polling values"""
POLL_OK    = 0
POLL_READ  = 1
POLL_WRITE = 2
POLL_ERROR = 3

"""Backend transaction status values."""
TRANSACTION_STATUS_IDLE    = 0
TRANSACTION_STATUS_ACTIVE  = 1
TRANSACTION_STATUS_INTRANS = 2
TRANSACTION_STATUS_INERROR = 3
TRANSACTION_STATUS_UNKNOWN = 4


# Return bytes from a string
if _sys.version_info[0] < 3:
    def b(s):
        return s
else:
    def b(s):
        return s.encode('utf8')


def register_adapter(typ, callable):
    """Register 'callable' as an ISQLQuote adapter for type 'typ'."""
    adapters[(typ, ISQLQuote)] = callable


# The SQL_IN class is the official adapter for tuples starting from 2.0.6.
class SQL_IN(object):
    """Adapt any iterable to an SQL quotable object."""
    def __init__(self, seq):
        self._seq = seq
        self._conn = None

    def prepare(self, conn):
        self._conn = conn

    def getquoted(self):
        # this is the important line: note how every object in the
        # list is adapted and then how getquoted() is called on it
        pobjs = [adapt(o) for o in self._seq]
        if self._conn is not None:
            for obj in pobjs:
                if hasattr(obj, 'prepare'):
                    obj.prepare(self._conn)
        qobjs = [o.getquoted() for o in pobjs]
        return b('(') + b(', ').join(qobjs) + b(')')

    def __str__(self):
        return str(self.getquoted())


class NoneAdapter(object):
    """Adapt None to NULL.

    This adapter is not used normally as a fast path in mogrify uses NULL,
    but it makes easier to adapt composite types.
    """
    def __init__(self, obj):
        pass

    def getquoted(self, _null=b("NULL")):
        return _null


def make_dsn(dsn=None, **kwargs):
    """Convert a set of keywords into a connection strings."""
    if dsn is None and not kwargs:
        return ''

    # If no kwarg is specified don't mung the dsn, but verify it
    if not kwargs:
        parse_dsn(dsn)
        return dsn

    # Override the dsn with the parameters
    if 'database' in kwargs:
        if 'dbname' in kwargs:
            raise TypeError(
                "you can't specify both 'database' and 'dbname' arguments")
        kwargs['dbname'] = kwargs.pop('database')

    if dsn is not None:
        tmp = parse_dsn(dsn)
        tmp.update(kwargs)
        kwargs = tmp

    dsn = " ".join(["%s=%s" % (k, _param_escape(str(v)))
        for (k, v) in kwargs.iteritems()])

    # verify that the returned dsn is valid
    parse_dsn(dsn)

    return dsn


def _param_escape(s,
        re_escape=_re.compile(r"([\\'])"),
        re_space=_re.compile(r'\s')):
    """
    Apply the escaping rule required by PQconnectdb
    """
    if not s:
        return "''"

    s = re_escape.sub(r'\\\1', s)
    if re_space.search(s):
        s = "'" + s + "'"

    return s


# Create default json typecasters for PostgreSQL 9.2 oids
from psycopg2._json import register_default_json, register_default_jsonb

try:
    JSON, JSONARRAY = register_default_json()
    JSONB, JSONBARRAY = register_default_jsonb()
except ImportError:
    pass

del register_default_json, register_default_jsonb


# Create default Range typecasters
from psycopg2. _range import Range
del Range


# Add the "cleaned" version of the encodings to the key.
# When the encoding is set its name is cleaned up from - and _ and turned
# uppercase, so an encoding not respecting these rules wouldn't be found in the
# encodings keys and would raise an exception with the unicode typecaster
for k, v in encodings.items():
    k = k.replace('_', '').replace('-', '').upper()
    encodings[k] = v

del k, v<|MERGE_RESOLUTION|>--- conflicted
+++ resolved
@@ -59,13 +59,8 @@
 except ImportError:
     pass
 
-<<<<<<< HEAD
-from psycopg2._psycopg import adapt, adapters, encodings, connection, cursor, lobject, Xid, libpq_version
-from psycopg2._psycopg import parse_dsn, make_dsn, quote_ident
-=======
 from psycopg2._psycopg import adapt, adapters, encodings, connection, cursor
 from psycopg2._psycopg import lobject, Xid, libpq_version, parse_dsn, quote_ident
->>>>>>> ab5d8f41
 from psycopg2._psycopg import string_types, binary_types, new_type, new_array_type, register_type
 from psycopg2._psycopg import ISQLQuote, Notify, Diagnostics, Column
 
