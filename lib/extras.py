"""Miscellaneous goodies for psycopg2

This module is a generic place used to hold little helper functions
and classes untill a better place in the distribution is found.
"""
# psycopg/extras.py - miscellaneous extra goodies for psycopg
#
# Copyright (C) 2003-2010 Federico Di Gregorio  <fog@debian.org>
#
# psycopg2 is free software: you can redistribute it and/or modify it
# under the terms of the GNU Lesser General Public License as published
# by the Free Software Foundation, either version 3 of the License, or
# (at your option) any later version.
#
# In addition, as a special exception, the copyright holders give
# permission to link this program with the OpenSSL library (or with
# modified versions of OpenSSL that use the same license as OpenSSL),
# and distribute linked combinations including the two.
#
# You must obey the GNU Lesser General Public License in all respects for
# all of the code used other than OpenSSL.
#
# psycopg2 is distributed in the hope that it will be useful, but WITHOUT
# ANY WARRANTY; without even the implied warranty of MERCHANTABILITY or
# FITNESS FOR A PARTICULAR PURPOSE.  See the GNU Lesser General Public
# License for more details.

import os
import sys
import time
import warnings
import re as regex

try:
    import logging
except:
    logging = None

import psycopg2
from psycopg2 import extensions as _ext
from psycopg2.extensions import cursor as _cursor
from psycopg2.extensions import connection as _connection
from psycopg2.extensions import adapt as _A
from psycopg2.extensions import b


class DictCursorBase(_cursor):
    """Base class for all dict-like cursors."""

    def __init__(self, *args, **kwargs):
        if 'row_factory' in kwargs:
            row_factory = kwargs['row_factory']
            del kwargs['row_factory']
        else:
            raise NotImplementedError(
                "DictCursorBase can't be instantiated without a row factory.")
        _cursor.__init__(self, *args, **kwargs)
        self._query_executed = 0
        self._prefetch = 0
        self.row_factory = row_factory

    def fetchone(self):
        if self._prefetch:
            res = _cursor.fetchone(self)
        if self._query_executed:
            self._build_index()
        if not self._prefetch:
            res = _cursor.fetchone(self)
        return res

    def fetchmany(self, size=None):
        if self._prefetch:
            res = _cursor.fetchmany(self, size)
        if self._query_executed:
            self._build_index()
        if not self._prefetch:
            res = _cursor.fetchmany(self, size)
        return res

    def fetchall(self):
        if self._prefetch:
            res = _cursor.fetchall(self)
        if self._query_executed:
            self._build_index()
        if not self._prefetch:
            res = _cursor.fetchall(self)
        return res

    def __iter__(self):
        if self._prefetch:
            res = _cursor.__iter__(self)
            first = res.next()
        if self._query_executed:
            self._build_index()
        if not self._prefetch:
            res = _cursor.__iter__(self)
            first = res.next()

        yield first
        while 1:
            yield res.next()


class DictConnection(_connection):
    """A connection that uses `DictCursor` automatically."""
    def cursor(self, *args, **kwargs):
        kwargs.setdefault('cursor_factory', DictCursor)
        return _connection.cursor(self, *args, **kwargs)

class DictCursor(DictCursorBase):
    """A cursor that keeps a list of column name -> index mappings."""

    def __init__(self, *args, **kwargs):
        kwargs['row_factory'] = DictRow
        DictCursorBase.__init__(self, *args, **kwargs)
        self._prefetch = 1

    def execute(self, query, vars=None):
        self.index = {}
        self._query_executed = 1
        return DictCursorBase.execute(self, query, vars)

    def callproc(self, procname, vars=None):
        self.index = {}
        self._query_executed = 1
        return DictCursorBase.callproc(self, procname, vars)

    def _build_index(self):
        if self._query_executed == 1 and self.description:
            for i in range(len(self.description)):
                self.index[self.description[i][0]] = i
            self._query_executed = 0

class DictRow(list):
    """A row object that allow by-colmun-name access to data."""

    __slots__ = ('_index',)

    def __init__(self, cursor):
        self._index = cursor.index
        self[:] = [None] * len(cursor.description)

    def __getitem__(self, x):
        if not isinstance(x, (int, slice)):
            x = self._index[x]
        return list.__getitem__(self, x)

    def __setitem__(self, x, v):
        if not isinstance(x, (int, slice)):
            x = self._index[x]
        list.__setitem__(self, x, v)

    def items(self):
        return list(self.iteritems())

    def keys(self):
        return self._index.keys()

    def values(self):
        return tuple(self[:])

    def has_key(self, x):
        return x in self._index

    def get(self, x, default=None):
        try:
            return self[x]
        except:
            return default

    def iteritems(self):
        for n, v in self._index.iteritems():
            yield n, list.__getitem__(self, v)

    def iterkeys(self):
        return self._index.iterkeys()

    def itervalues(self):
        return list.__iter__(self)

    def copy(self):
        return dict(self.iteritems())

    def __contains__(self, x):
        return x in self._index

    # grop the crusty Py2 methods
    if sys.version_info[0] > 2:
        items = iteritems; del iteritems
        keys = iterkeys; del iterkeys
        values = itervalues; del itervalues
        del has_key


class RealDictConnection(_connection):
    """A connection that uses `RealDictCursor` automatically."""
    def cursor(self, *args, **kwargs):
        kwargs.setdefault('cursor_factory', RealDictCursor)
        return _connection.cursor(self, *args, **kwargs)

class RealDictCursor(DictCursorBase):
    """A cursor that uses a real dict as the base type for rows.

    Note that this cursor is extremely specialized and does not allow
    the normal access (using integer indices) to fetched data. If you need
    to access database rows both as a dictionary and a list, then use
    the generic `DictCursor` instead of `!RealDictCursor`.
    """

    def __init__(self, *args, **kwargs):
        kwargs['row_factory'] = RealDictRow
        DictCursorBase.__init__(self, *args, **kwargs)
        self._prefetch = 0

    def execute(self, query, vars=None):
        self.column_mapping = []
        self._query_executed = 1
        return DictCursorBase.execute(self, query, vars)

    def callproc(self, procname, vars=None):
        self.column_mapping = []
        self._query_executed = 1
        return DictCursorBase.callproc(self, procname, vars)

    def _build_index(self):
        if self._query_executed == 1 and self.description:
            for i in range(len(self.description)):
                self.column_mapping.append(self.description[i][0])
            self._query_executed = 0

class RealDictRow(dict):
    """A `!dict` subclass representing a data record."""

    __slots__ = ('_column_mapping')

    def __init__(self, cursor):
        dict.__init__(self)
        # Required for named cursors
        if cursor.description and not cursor.column_mapping:
            cursor._build_index()

        self._column_mapping = cursor.column_mapping

    def __setitem__(self, name, value):
        if type(name) == int:
            name = self._column_mapping[name]
        return dict.__setitem__(self, name, value)


class NamedTupleConnection(_connection):
    """A connection that uses `NamedTupleCursor` automatically."""
    def cursor(self, *args, **kwargs):
        kwargs.setdefault('cursor_factory', NamedTupleCursor)
        return _connection.cursor(self, *args, **kwargs)

class NamedTupleCursor(_cursor):
    """A cursor that generates results as `~collections.namedtuple`.

    `!fetch*()` methods will return named tuples instead of regular tuples, so
    their elements can be accessed both as regular numeric items as well as
    attributes.

        >>> nt_cur = conn.cursor(cursor_factory=psycopg2.extras.NamedTupleCursor)
        >>> rec = nt_cur.fetchone()
        >>> rec
        Record(id=1, num=100, data="abc'def")
        >>> rec[1]
        100
        >>> rec.data
        "abc'def"
    """
    Record = None

    def execute(self, query, vars=None):
        self.Record = None
        return _cursor.execute(self, query, vars)

    def executemany(self, query, vars):
        self.Record = None
        return _cursor.executemany(self, query, vars)

    def callproc(self, procname, vars=None):
        self.Record = None
        return _cursor.callproc(self, procname, vars)

    def fetchone(self):
        t = _cursor.fetchone(self)
        if t is not None:
            nt = self.Record
            if nt is None:
                nt = self.Record = self._make_nt()
            return nt._make(t)

    def fetchmany(self, size=None):
        ts = _cursor.fetchmany(self, size)
        nt = self.Record
        if nt is None:
            nt = self.Record = self._make_nt()
        return map(nt._make, ts)

    def fetchall(self):
        ts = _cursor.fetchall(self)
        nt = self.Record
        if nt is None:
            nt = self.Record = self._make_nt()
        return map(nt._make, ts)

    def __iter__(self):
        it = _cursor.__iter__(self)
        t = it.next()

        nt = self.Record
        if nt is None:
            nt = self.Record = self._make_nt()

        yield nt._make(t)

        while 1:
            yield nt._make(it.next())

    try:
        from collections import namedtuple
    except ImportError, _exc:
        def _make_nt(self):
            raise self._exc
    else:
        def _make_nt(self, namedtuple=namedtuple):
            return namedtuple("Record", [d[0] for d in self.description or ()])


class LoggingConnection(_connection):
    """A connection that logs all queries to a file or logger__ object.

    .. __: http://docs.python.org/library/logging.html
    """

    def initialize(self, logobj):
        """Initialize the connection to log to `!logobj`.

        The `!logobj` parameter can be an open file object or a Logger
        instance from the standard logging module.
        """
        self._logobj = logobj
        if logging and isinstance(logobj, logging.Logger):
            self.log = self._logtologger
        else:
            self.log = self._logtofile

    def filter(self, msg, curs):
        """Filter the query before logging it.

        This is the method to overwrite to filter unwanted queries out of the
        log or to add some extra data to the output. The default implementation
        just does nothing.
        """
        return msg

    def _logtofile(self, msg, curs):
        msg = self.filter(msg, curs)
        if msg: self._logobj.write(msg + os.linesep)

    def _logtologger(self, msg, curs):
        msg = self.filter(msg, curs)
        if msg: self._logobj.debug(msg)

    def _check(self):
        if not hasattr(self, '_logobj'):
            raise self.ProgrammingError(
                "LoggingConnection object has not been initialize()d")

    def cursor(self, *args, **kwargs):
        self._check()
        kwargs.setdefault('cursor_factory', LoggingCursor)
        return _connection.cursor(self, *args, **kwargs)

class LoggingCursor(_cursor):
    """A cursor that logs queries using its connection logging facilities."""

    def execute(self, query, vars=None):
        try:
            return _cursor.execute(self, query, vars)
        finally:
            self.connection.log(self.query, self)

    def callproc(self, procname, vars=None):
        try:
            return _cursor.callproc(self, procname, vars)
        finally:
            self.connection.log(self.query, self)


class MinTimeLoggingConnection(LoggingConnection):
    """A connection that logs queries based on execution time.

    This is just an example of how to sub-class `LoggingConnection` to
    provide some extra filtering for the logged queries. Both the
    `inizialize()` and `filter()` methods are overwritten to make sure
    that only queries executing for more than ``mintime`` ms are logged.

    Note that this connection uses the specialized cursor
    `MinTimeLoggingCursor`.
    """
    def initialize(self, logobj, mintime=0):
        LoggingConnection.initialize(self, logobj)
        self._mintime = mintime

    def filter(self, msg, curs):
        t = (time.time() - curs.timestamp) * 1000
        if t > self._mintime:
            return msg + os.linesep + "  (execution time: %d ms)" % t

    def cursor(self, *args, **kwargs):
        kwargs.setdefault('cursor_factory', MinTimeLoggingCursor)
        return LoggingConnection.cursor(self, *args, **kwargs)

class MinTimeLoggingCursor(LoggingCursor):
    """The cursor sub-class companion to `MinTimeLoggingConnection`."""

    def execute(self, query, vars=None):
        self.timestamp = time.time()
        return LoggingCursor.execute(self, query, vars)

    def callproc(self, procname, vars=None):
        self.timestamp = time.time()
        return LoggingCursor.execute(self, procname, vars)


# a dbtype and adapter for Python UUID type

class UUID_adapter(object):
    """Adapt Python's uuid.UUID__ type to PostgreSQL's uuid__.

    .. __: http://docs.python.org/library/uuid.html
    .. __: http://www.postgresql.org/docs/current/static/datatype-uuid.html
    """

    def __init__(self, uuid):
        self._uuid = uuid

    def prepare(self, conn):
        pass

    def getquoted(self):
        return "'"+str(self._uuid)+"'::uuid"

    __str__ = getquoted

def register_uuid(oids=None, conn_or_curs=None):
    """Create the UUID type and an uuid.UUID adapter.

    :param oids: oid for the PostgreSQL :sql:`uuid` type, or 2-items sequence
        with oids of the type and the array. If not specified, use PostgreSQL
        standard oids.
    :param conn_or_curs: where to register the typecaster. If not specified,
        register it globally.
    """

    import uuid

    if not oids:
        oid1 = 2950
        oid2 = 2951
    elif isinstance(oids, (list, tuple)):
        oid1, oid2 = oids
    else:
        oid1 = oids
        oid2 = 2951

    _ext.UUID = _ext.new_type((oid1, ), "UUID",
            lambda data, cursor: data and uuid.UUID(data) or None)
    _ext.UUIDARRAY = _ext.new_array_type((oid2,), "UUID[]", _ext.UUID)

    _ext.register_type(_ext.UUID, conn_or_curs)
    _ext.register_type(_ext.UUIDARRAY, conn_or_curs)
    _ext.register_adapter(uuid.UUID, UUID_adapter)

    return _ext.UUID


# a type, dbtype and adapter for PostgreSQL inet type

class Inet(object):
    """Wrap a string to allow for correct SQL-quoting of inet values.

    Note that this adapter does NOT check the passed value to make
    sure it really is an inet-compatible address but DOES call adapt()
    on it to make sure it is impossible to execute an SQL-injection
    by passing an evil value to the initializer.
    """
    def __init__(self, addr):
        self.addr = addr

    def __repr__(self):
        return "%s(%r)" % (self.__class__.__name__, self.addr)

    def prepare(self, conn):
        self._conn = conn

    def getquoted(self):
        obj = _A(self.addr)
        if hasattr(obj, 'prepare'):
            obj.prepare(self._conn)
        return obj.getquoted() + b("::inet")

    def __conform__(self, foo):
        if foo is _ext.ISQLQuote:
            return self

    def __str__(self):
        return str(self.addr)

def register_inet(oid=None, conn_or_curs=None):
    """Create the INET type and an Inet adapter.

    :param oid: oid for the PostgreSQL :sql:`inet` type, or 2-items sequence
        with oids of the type and the array. If not specified, use PostgreSQL
        standard oids.
    :param conn_or_curs: where to register the typecaster. If not specified,
        register it globally.
    """
    if not oid:
        oid1 = 869
        oid2 = 1041
    elif isinstance(oid, (list, tuple)):
        oid1, oid2 = oid
    else:
        oid1 = oid
        oid2 = 1041

    _ext.INET = _ext.new_type((oid1, ), "INET",
            lambda data, cursor: data and Inet(data) or None)
    _ext.INETARRAY = _ext.new_array_type((oid2, ), "INETARRAY", _ext.INET)

    _ext.register_type(_ext.INET, conn_or_curs)
    _ext.register_type(_ext.INETARRAY, conn_or_curs)

    return _ext.INET


def register_tstz_w_secs(oids=None, conn_or_curs=None):
    """The function used to register an alternate type caster for
    :sql:`TIMESTAMP WITH TIME ZONE` to deal with historical time zones with
    seconds in the UTC offset.

    These are now correctly handled by the default type caster, so currently
    the function doesn't do anything.
    """
    warnings.warn("deprecated", DeprecationWarning)


import select
from psycopg2.extensions import POLL_OK, POLL_READ, POLL_WRITE
from psycopg2 import OperationalError

def wait_select(conn):
    """Wait until a connection or cursor has data available.

    The function is an example of a wait callback to be registered with
    `~psycopg2.extensions.set_wait_callback()`. This function uses `!select()`
    to wait for data available.
    """
    while 1:
        state = conn.poll()
        if state == POLL_OK:
            break
        elif state == POLL_READ:
            select.select([conn.fileno()], [], [])
        elif state == POLL_WRITE:
            select.select([], [conn.fileno()], [])
        else:
            raise OperationalError("bad state from poll: %s" % state)


def _solve_conn_curs(conn_or_curs):
    """Return the connection and a DBAPI cursor from a connection or cursor."""
    if conn_or_curs is None:
        raise psycopg2.ProgrammingError("no connection or cursor provided")

    if hasattr(conn_or_curs, 'execute'):
        conn = conn_or_curs.connection
        curs = conn.cursor(cursor_factory=_cursor)
    else:
        conn = conn_or_curs
        curs = conn.cursor(cursor_factory=_cursor)

    return conn, curs


class HstoreAdapter(object):
    """Adapt a Python dict to the hstore syntax."""
    def __init__(self, wrapped):
        self.wrapped = wrapped

    def prepare(self, conn):
        self.conn = conn

        # use an old-style getquoted implementation if required
        if conn.server_version < 90000:
            self.getquoted = self._getquoted_8

    def _getquoted_8(self):
        """Use the operators available in PG pre-9.0."""
        if not self.wrapped:
            return b("''::hstore")

        adapt = _ext.adapt
        rv = []
        for k, v in self.wrapped.iteritems():
            k = adapt(k)
            k.prepare(self.conn)
            k = k.getquoted()

            if v is not None:
                v = adapt(v)
                v.prepare(self.conn)
                v = v.getquoted()
            else:
                v = b('NULL')

            # XXX this b'ing is painfully inefficient!
            rv.append(b("(") + k + b(" => ") + v + b(")"))

        return b("(") + b('||').join(rv) + b(")")

    def _getquoted_9(self):
        """Use the hstore(text[], text[]) function."""
        if not self.wrapped:
            return b("''::hstore")

        k = _ext.adapt(self.wrapped.keys())
        k.prepare(self.conn)
        v = _ext.adapt(self.wrapped.values())
        v.prepare(self.conn)
        return b("hstore(") + k.getquoted() + b(", ") + v.getquoted() + b(")")

    getquoted = _getquoted_9

    _re_hstore = regex.compile(r"""
        # hstore key:
        # a string of normal or escaped chars
        "((?: [^"\\] | \\. )*)"
        \s*=>\s* # hstore value
        (?:
            NULL # the value can be null - not catched
            # or a quoted string like the key
            | "((?: [^"\\] | \\. )*)"
        )
        (?:\s*,\s*|$) # pairs separated by comma or end of string.
    """, regex.VERBOSE)

    @classmethod
    def parse(self, s, cur, _bsdec=regex.compile(r"\\(.)")):
        """Parse an hstore representation in a Python string.

        The hstore is represented as something like::

            "a"=>"1", "b"=>"2"

        with backslash-escaped strings.
        """
        if s is None:
            return None

        rv = {}
        start = 0
        for m in self._re_hstore.finditer(s):
            if m is None or m.start() != start:
                raise psycopg2.InterfaceError(
                    "error parsing hstore pair at char %d" % start)
            k = _bsdec.sub(r'\1', m.group(1))
            v = m.group(2)
            if v is not None:
                v = _bsdec.sub(r'\1', v)

            rv[k] = v
            start = m.end()

        if start < len(s):
            raise psycopg2.InterfaceError(
                "error parsing hstore: unparsed data after char %d" % start)

        return rv

    @classmethod
    def parse_unicode(self, s, cur):
        """Parse an hstore returning unicode keys and values."""
        if s is None:
            return None

        s = s.decode(_ext.encodings[cur.connection.encoding])
        return self.parse(s, cur)

    @classmethod
    def get_oids(self, conn_or_curs):
        """Return the lists of OID of the hstore and hstore[] types.
        """
        conn, curs = _solve_conn_curs(conn_or_curs)

        # Store the transaction status of the connection to revert it after use
        conn_status = conn.status

        # column typarray not available before PG 8.3
        typarray = conn.server_version >= 80300 and "typarray" or "NULL"

        rv0, rv1 = [], []

        # get the oid for the hstore
        curs.execute("""\
SELECT t.oid, %s
FROM pg_type t JOIN pg_namespace ns
    ON typnamespace = ns.oid
WHERE typname = 'hstore';
""" % typarray)
        for oids in curs:
            rv0.append(oids[0])
            rv1.append(oids[1])

        # revert the status of the connection as before the command
        if (conn_status != _ext.STATUS_IN_TRANSACTION
        and not conn.autocommit):
            conn.rollback()

        return tuple(rv0), tuple(rv1)

def register_hstore(conn_or_curs, globally=False, unicode=False,
        oid=None, array_oid=None):
    """Register adapter and typecaster for `!dict`\-\ |hstore| conversions.

    :param conn_or_curs: a connection or cursor: the typecaster will be
        registered only on this object unless *globally* is set to `!True`
    :param globally: register the adapter globally, not only on *conn_or_curs*
    :param unicode: if `!True`, keys and values returned from the database
        will be `!unicode` instead of `!str`. The option is not available on
        Python 3
    :param oid: the OID of the |hstore| type if known. If not, it will be
        queried on *conn_or_curs*.
    :param array_oid: the OID of the |hstore| array type if known. If not, it
        will be queried on *conn_or_curs*.

    The connection or cursor passed to the function will be used to query the
    database and look for the OID of the |hstore| type (which may be different
    across databases). If querying is not desirable (e.g. with
    :ref:`asynchronous connections <async-support>`) you may specify it in the
    *oid* parameter, which can be found using a query such as :sql:`SELECT
    'hstore'::regtype::oid`. Analogously you can obtain a value for *array_oid*
    using a query such as :sql:`SELECT 'hstore[]'::regtype::oid`.

    Note that, when passing a dictionary from Python to the database, both
    strings and unicode keys and values are supported. Dictionaries returned
    from the database have keys/values according to the *unicode* parameter.

    The |hstore| contrib module must be already installed in the database
    (executing the ``hstore.sql`` script in your ``contrib`` directory).
    Raise `~psycopg2.ProgrammingError` if the type is not found.
    """
    if oid is None:
        oid = HstoreAdapter.get_oids(conn_or_curs)
        if oid is None or not oid[0]:
            raise psycopg2.ProgrammingError(
                "hstore type not found in the database. "
                "please install it from your 'contrib/hstore.sql' file")
        else:
            array_oid = oid[1]
            oid = oid[0]

    if isinstance(oid, int):
        oid = (oid,)

    if array_oid is not None:
        if isinstance(array_oid, int):
            array_oid = (array_oid,)
        else:
            array_oid = tuple([x for x in array_oid if x])

    # create and register the typecaster
    if sys.version_info[0] < 3 and unicode:
        cast = HstoreAdapter.parse_unicode
    else:
        cast = HstoreAdapter.parse

    HSTORE = _ext.new_type(oid, "HSTORE", cast)
    _ext.register_type(HSTORE, not globally and conn_or_curs or None)
    _ext.register_adapter(dict, HstoreAdapter)

    if array_oid:
        HSTOREARRAY = _ext.new_array_type(array_oid, "HSTOREARRAY", HSTORE)
        _ext.register_type(HSTOREARRAY, not globally and conn_or_curs or None)


class CompositeCaster(object):
    """Helps conversion of a PostgreSQL composite type into a Python object.

    The class is usually created by the `register_composite()` function.
    You may want to create and register manually instances of the class if
    querying the database at registration time is not desirable (such as when
    using an :ref:`asynchronous connections <async-support>`).

    """
    def __init__(self, name, oid, attrs, array_oid=None, schema=None):
        self.name = name
        self.schema = schema
        self.oid = oid
        self.array_oid = array_oid

        self.attnames = [ a[0] for a in attrs ]
        self.atttypes = [ a[1] for a in attrs ]
        self._create_type(name, self.attnames)
        self.typecaster = _ext.new_type((oid,), name, self.parse)
        if array_oid:
            self.array_typecaster = _ext.new_array_type(
                (array_oid,), "%sARRAY" % name, self.typecaster)
        else:
            self.array_typecaster = None

    def parse(self, s, curs):
        if s is None:
            return None

        tokens = self.tokenize(s)
        if len(tokens) != len(self.atttypes):
            raise psycopg2.DataError(
                "expecting %d components for the type %s, %d found instead" %
                (len(self.atttypes), self.name, len(tokens)))

        values = [ curs.cast(oid, token)
            for oid, token in zip(self.atttypes, tokens) ]

        return self.make(values)

    def make(self, values):
        """Return a new Python object representing the data being casted.

        *values* is the list of attributes, already casted into their Python
        representation.

        You can subclass this method to :ref:`customize the composite cast
        <custom-composite>`.
        """

        return self._ctor(values)

    _re_tokenize = regex.compile(r"""
  \(? ([,)])                        # an empty token, representing NULL
| \(? " ((?: [^"] | "")*) " [,)]    # or a quoted string
| \(? ([^",)]+) [,)]                # or an unquoted string
    """, regex.VERBOSE)

    _re_undouble = regex.compile(r'(["\\])\1')

    @classmethod
    def tokenize(self, s):
        rv = []
        for m in self._re_tokenize.finditer(s):
            if m is None:
                raise psycopg2.InterfaceError("can't parse type: %r" % s)
            if m.group(1):
                rv.append(None)
            elif m.group(2):
                rv.append(self._re_undouble.sub(r"\1", m.group(2)))
            else:
                rv.append(m.group(3))

        return rv

    def _create_type(self, name, attnames):
        try:
            from collections import namedtuple
        except ImportError:
            self.type = tuple
            self._ctor = self.type
        else:
            self.type = namedtuple(name, attnames)
            self._ctor = self.type._make

    @classmethod
    def _from_db(self, name, conn_or_curs):
        """Return a `CompositeCaster` instance for the type *name*.

        Raise `ProgrammingError` if the type is not found.
        """
        conn, curs = _solve_conn_curs(conn_or_curs)

        # Store the transaction status of the connection to revert it after use
        conn_status = conn.status

        # Use the correct schema
        if '.' in name:
            schema, tname = name.split('.', 1)
        else:
            tname = name
            schema = 'public'

        # column typarray not available before PG 8.3
        typarray = conn.server_version >= 80300 and "typarray" or "NULL"

        # get the type oid and attributes
        curs.execute("""\
SELECT t.oid, %s, attname, atttypid
FROM pg_type t
JOIN pg_namespace ns ON typnamespace = ns.oid
JOIN pg_attribute a ON attrelid = typrelid
WHERE typname = %%s AND nspname = %%s
    AND attnum > 0 AND NOT attisdropped
ORDER BY attnum;
""" % typarray, (tname, schema))

        recs = curs.fetchall()

        # revert the status of the connection as before the command
        if (conn_status != _ext.STATUS_IN_TRANSACTION
        and not conn.autocommit):
            conn.rollback()

        if not recs:
            raise psycopg2.ProgrammingError(
                "PostgreSQL type '%s' not found" % name)

        type_oid = recs[0][0]
        array_oid = recs[0][1]
        type_attrs = [ (r[2], r[3]) for r in recs ]

        return self(tname, type_oid, type_attrs,
            array_oid=array_oid, schema=schema)

def register_composite(name, conn_or_curs, globally=False, factory=None):
    """Register a typecaster to convert a composite type into a tuple.

    :param name: the name of a PostgreSQL composite type, e.g. created using
        the |CREATE TYPE|_ command
    :param conn_or_curs: a connection or cursor used to find the type oid and
        components; the typecaster is registered in a scope limited to this
        object, unless *globally* is set to `!True`
    :param globally: if `!False` (default) register the typecaster only on
        *conn_or_curs*, otherwise register it globally
    :param factory: if specified it should be a `CompositeCaster` subclass: use
        it to :ref:`customize how to cast composite types <custom-composite>`
    :return: the registered `CompositeCaster` or *factory* instance
        responsible for the conversion
    """
    if factory is None:
        factory = CompositeCaster

    caster = factory._from_db(name, conn_or_curs)
    _ext.register_type(caster.typecaster, not globally and conn_or_curs or None)

    if caster.array_typecaster is not None:
        _ext.register_type(caster.array_typecaster, not globally and conn_or_curs or None)

    return caster


<<<<<<< HEAD
# expose the json adaptation stuff into the module
from psycopg2._json import json, Json, register_json, register_default_json

__all__ = filter(lambda k: not k.startswith('_'), locals().keys())
=======
# Expose range-related objects
from psycopg2._range import Range, NumericRange
from psycopg2._range import DateRange, DateTimeRange, DateTimeTZRange
from psycopg2._range import register_range, RangeAdapter, RangeCaster


__all__ = filter(lambda k: not k.startswith('_'), locals().keys())
>>>>>>> b8b66961
<|MERGE_RESOLUTION|>--- conflicted
+++ resolved
@@ -949,12 +949,10 @@
     return caster
 
 
-<<<<<<< HEAD
 # expose the json adaptation stuff into the module
 from psycopg2._json import json, Json, register_json, register_default_json
 
-__all__ = filter(lambda k: not k.startswith('_'), locals().keys())
-=======
+
 # Expose range-related objects
 from psycopg2._range import Range, NumericRange
 from psycopg2._range import DateRange, DateTimeRange, DateTimeTZRange
@@ -962,4 +960,3 @@
 
 
 __all__ = filter(lambda k: not k.startswith('_'), locals().keys())
->>>>>>> b8b66961
